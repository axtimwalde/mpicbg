--- conflicted
+++ resolved
@@ -1,431 +1,303 @@
-/**
- * License: GPL
- *
- * This program is free software; you can redistribute it and/or
- * modify it under the terms of the GNU General Public License 2
- * as published by the Free Software Foundation.
- *
- * This program is distributed in the hope that it will be useful,
- * but WITHOUT ANY WARRANTY; without even the implied warranty of
- * MERCHANTABILITY or FITNESS FOR A PARTICULAR PURPOSE.  See the
- * GNU General Public License for more details.
- *
- * You should have received a copy of the GNU General Public License
- * along with this program; if not, write to the Free Software
- * Foundation, Inc., 59 Temple Place - Suite 330, Boston, MA  02111-1307, USA.
- * 
- * NOTE:
- * The SIFT-method is protected by U.S. Patent 6,711,293: "Method and
- * apparatus for identifying scale invariant features in an image and use of
- * same for locating an object in an image" by the University of British
- * Columbia.  That is, for commercial applications the permission of the author
- * is required.
- *
- * @author Stephan Saalfeld <saalfeld@mpi-cbg.de>
- * @version 0.4b
- */
-import mpicbg.ij.FeatureTransform;
-import mpicbg.ij.SIFT;
-import mpicbg.imagefeatures.*;
-import mpicbg.models.*;
-
-import ij.plugin.*;
-import ij.gui.*;
-import ij.*;
-
-import java.text.DecimalFormat;
-import java.text.DecimalFormatSymbols;
-import java.util.ArrayList;
-<<<<<<< HEAD
-import java.util.Collections;
-import java.util.List;
-import java.util.Vector;
-=======
-import java.util.List;
->>>>>>> 964f8174
-import java.awt.TextField;
-import java.awt.event.KeyEvent;
-import java.awt.event.KeyListener;
-
-/**
- * Extract landmark correspondences in two images as PointRoi.
- * 
- * The plugin uses the Scale Invariant Feature Transform (SIFT) by David Lowe
- * \cite{Lowe04} and the Random Sample Consensus (RANSAC) by Fishler and Bolles
- * \citet{FischlerB81} with respect to a transformation model to identify
- * landmark correspondences.
- * 
- * BibTeX:
- * <pre>
- * &#64;article{Lowe04,
- *   author    = {David G. Lowe},
- *   title     = {Distinctive Image Features from Scale-Invariant Keypoints},
- *   journal   = {International Journal of Computer Vision},
- *   year      = {2004},
- *   volume    = {60},
- *   number    = {2},
- *   pages     = {91--110},
- * }
- * &#64;article{FischlerB81,
- *	 author    = {Martin A. Fischler and Robert C. Bolles},
- *   title     = {Random sample consensus: a paradigm for model fitting with applications to image analysis and automated cartography},
- *   journal   = {Communications of the ACM},
- *   volume    = {24},
- *   number    = {6},
- *   year      = {1981},
- *   pages     = {381--395},
- *   publisher = {ACM Press},
- *   address   = {New York, NY, USA},
- *   issn      = {0001-0782},
- *   doi       = {http://doi.acm.org/10.1145/358669.358692},
- * }
- * </pre>
- * 
- */
-public class SIFT_ExtractPointRoi implements PlugIn, KeyListener
-{
-	final static private DecimalFormat decimalFormat = new DecimalFormat();
-	final static private DecimalFormatSymbols decimalFormatSymbols = new DecimalFormatSymbols();
-	
-	private ImagePlus imp1;
-	private ImagePlus imp2;
-	
-	final private List< Feature > fs1 = new ArrayList< Feature >();
-	final private List< Feature > fs2 = new ArrayList< Feature >();;
-	
-	static private class Param
-	{	
-<<<<<<< HEAD
-		/**
-		 * Steps per Scale Octave 
-		 */
-		public int steps = 3;
-		
-		/**
-		 * Initial sigma of each Scale Octave
-		 */
-		public float initialSigma = 1.6f;
-		
-		/**
-		 * Feature descriptor size
-		 *    How many samples per row and column
-		 */
-		public int fdSize = 4;
-		
-		/**
-		 * Feature descriptor orientation bins
-		 *    How many bins per local histogram
-		 */
-		public int fdBins = 8;
-=======
-		final public FloatArray2DSIFT.Param sift = new FloatArray2DSIFT.Param();
->>>>>>> 964f8174
-		
-		/**
-		 * Closest/next closest neighbour distance ratio
-		 */
-		public float rod = 0.92f;
-		
-		/**
-<<<<<<< HEAD
-		 * Size limits for scale octaves in px:
-		 * 
-		 * minOctaveSize < octave < maxOctaveSize
-		 */
-		public int minOctaveSize = 64;
-		public int maxOctaveSize = 1024;
-		
-		/**
-=======
->>>>>>> 964f8174
-		 * Maximal allowed alignment error in px
-		 */
-		public float maxEpsilon = 25.0f;
-		
-		/**
-		 * Inlier/candidates ratio
-		 */
-		public float minInlierRatio = 0.05f;
-		
-		/**
-		 * Implemeted transformation models for choice
-		 */
-		final static public String[] modelStrings = new String[]{ "Translation", "Rigid", "Similarity", "Affine" };
-		public int modelIndex = 1;
-<<<<<<< HEAD
-		
-		/**
-		 * Set true to double the size of the image by linear interpolation to
-		 * ( with * 2 + 1 ) * ( height * 2 + 1 ).  Thus we can start identifying
-		 * DoG extrema with $\sigma = INITIAL_SIGMA / 2$ like proposed by
-		 * \citet{Lowe04}.
-		 * 
-		 * This is useful for images scmaller than 1000px per side only. 
-		 */ 
-		public boolean upscale = false;
-=======
->>>>>>> 964f8174
-	}
-	
-	final static private Param p = new Param();
-	
-	public SIFT_ExtractPointRoi()
-	{
-		decimalFormatSymbols.setGroupingSeparator( ',' );
-		decimalFormatSymbols.setDecimalSeparator( '.' );
-		decimalFormat.setDecimalFormatSymbols( decimalFormatSymbols );
-		decimalFormat.setMaximumFractionDigits( 3 );
-		decimalFormat.setMinimumFractionDigits( 3 );		
-	}
-	
-	final protected void extractFeatures(
-			final ImageProcessor ip,
-			final List< Feature > fs,
-			final FloatArray2DSIFT sift,
-			final Param p )
-	{
-		FloatArray2D fa = new FloatArray2D( ip.getWidth(), ip.getHeight() );
-		ImageArrayConverter.imageProcessorToFloatArray2D( ip, fa );
-		Filter.enhance( fa, 1.0f );
-		
-		final float[] initialKernel;
-		
-		if ( p.upscale )
-		{
-			final FloatArray2D fat = new FloatArray2D( fa.width * 2 - 1, fa.height * 2 - 1 ); 
-			FloatArray2DScaleOctave.upsample( fa, fat );
-			fa = fat;
-			initialKernel = Filter.createGaussianKernel( ( float )Math.sqrt( p.initialSigma * p.initialSigma - 1.0 ), true );
-		}
-		else
-			initialKernel = Filter.createGaussianKernel( ( float )Math.sqrt( p.initialSigma * p.initialSigma - 0.25 ), true );
-			
-		fa = Filter.convolveSeparable( fa, initialKernel, initialKernel );
-		
-		
-		long start_time = System.currentTimeMillis();
-		IJ.log( "Processing SIFT ..." );
-		sift.init( fa, p.steps, p.initialSigma, p.minOctaveSize, p.maxOctaveSize );
-		fs.addAll( sift.run( p.maxOctaveSize ) );
-		Collections.sort( fs );
-		IJ.log( " took " + ( System.currentTimeMillis() - start_time ) + "ms." );
-		IJ.log( fs.size() + " features extracted." );
-	}
-	
-	public void run( String args )
-	{
-		// cleanup
-		fs1.clear();
-		fs2.clear();
-		
-		if ( IJ.versionLessThan( "1.40" ) ) return;
-		
-		int[] ids = WindowManager.getIDList();
-		if ( ids == null || ids.length < 2 )
-		{
-			IJ.showMessage( "You should have at least two images open." );
-			return;
-		}
-		
-		String[] titles = new String[ ids.length ];
-		for ( int i = 0; i < ids.length; ++i )
-		{
-			titles[ i ] = ( WindowManager.getImage( ids[ i ] ) ).getTitle();
-		}
-		
-		final GenericDialog gd = new GenericDialog( "Extract SIFT Landmark Correspondences" );
-		
-		gd.addMessage( "Image Selection:" );
-		final String current = WindowManager.getCurrentImage().getTitle();
-		gd.addChoice( "source_image", titles, current );
-		gd.addChoice( "target_image", titles, current.equals( titles[ 0 ] ) ? titles[ 1 ] : titles[ 0 ] );
-		
-		gd.addMessage( "Scale Invariant Interest Point Detector:" );
-<<<<<<< HEAD
-		gd.addNumericField( "initial_gaussian_blur :", p.initialSigma, 2, 6, "px" );
-		gd.addNumericField( "steps_per_scale_octave :", p.steps, 0 );
-		gd.addNumericField( "minimum_image_size :", p.minOctaveSize, 0, 6, "px" );
-		gd.addNumericField( "maximum_image_size :", p.maxOctaveSize, 0, 6, "px" );
-		gd.addCheckbox( "upscale_image_first", p.upscale );
-		
-		gd.addMessage( "Feature Descriptor:" );
-		gd.addNumericField( "feature_descriptor_size :", p.fdSize, 0 );
-		gd.addNumericField( "feature_descriptor_orientation_bins :", p.fdBins, 0 );
-=======
-		gd.addNumericField( "initial_gaussian_blur :", p.sift.initialSigma, 2, 6, "px" );
-		gd.addNumericField( "steps_per_scale_octave :", p.sift.steps, 0 );
-		gd.addNumericField( "minimum_image_size :", p.sift.minOctaveSize, 0, 6, "px" );
-		gd.addNumericField( "maximum_image_size :", p.sift.maxOctaveSize, 0, 6, "px" );
-		
-		gd.addMessage( "Feature Descriptor:" );
-		gd.addNumericField( "feature_descriptor_size :", p.sift.fdSize, 0 );
-		gd.addNumericField( "feature_descriptor_orientation_bins :", p.sift.fdBins, 0 );
->>>>>>> 964f8174
-		gd.addNumericField( "closest/next_closest_ratio :", p.rod, 2 );
-		
-		gd.addMessage( "Geometric Consensus Filter:" );
-		gd.addNumericField( "maximal_alignment_error :", p.maxEpsilon, 2, 6, "px" );
-		gd.addNumericField( "inlier_ratio :", p.minInlierRatio, 2 );
-		gd.addChoice( "expected_transformation :", Param.modelStrings, Param.modelStrings[ p.modelIndex ] );
-		
-		gd.showDialog();
-		
-		if (gd.wasCanceled()) return;
-		
-		imp1 = WindowManager.getImage( ids[ gd.getNextChoiceIndex() ] );
-		imp2 = WindowManager.getImage( ids[ gd.getNextChoiceIndex() ] );
-<<<<<<< HEAD
-		
-		p.initialSigma = ( float )gd.getNextNumber();
-		p.steps = ( int )gd.getNextNumber();
-		p.minOctaveSize = ( int )gd.getNextNumber();
-		p.maxOctaveSize = ( int )gd.getNextNumber();
-		p.upscale = gd.getNextBoolean();
-		
-		float scale = 1.0f;
-		if ( p.upscale ) scale = 2.0f;
-		
-		p.fdSize = ( int )gd.getNextNumber();
-		p.fdBins = ( int )gd.getNextNumber();
-=======
-		
-		p.sift.initialSigma = ( float )gd.getNextNumber();
-		p.sift.steps = ( int )gd.getNextNumber();
-		p.sift.minOctaveSize = ( int )gd.getNextNumber();
-		p.sift.maxOctaveSize = ( int )gd.getNextNumber();
-		
-		p.sift.fdSize = ( int )gd.getNextNumber();
-		p.sift.fdBins = ( int )gd.getNextNumber();
->>>>>>> 964f8174
-		p.rod = ( float )gd.getNextNumber();
-		
-		p.maxEpsilon = ( float )gd.getNextNumber();
-		p.minInlierRatio = ( float )gd.getNextNumber();
-		p.modelIndex = gd.getNextChoiceIndex();
-<<<<<<< HEAD
-		
-		FloatArray2DSIFT sift = new FloatArray2DSIFT( p.fdSize, p.fdBins );
-		extractFeatures( imp1.getProcessor(), fs1, sift, p );
-		extractFeatures( imp2.getProcessor(), fs2, sift, p );
-=======
->>>>>>> 964f8174
-		
-		FloatArray2DSIFT sift = new FloatArray2DSIFT( p.sift );
-		SIFT ijSIFT = new SIFT( sift );
-		
-		long start_time = System.currentTimeMillis();
-<<<<<<< HEAD
-		IJ.log( "Identifying correspondence candidates using brute force ..." );
-		Vector< PointMatch > candidates = 
-				FloatArray2DSIFT.createMatches( fs1, fs2, p.rod );
-=======
-		IJ.log( "Processing SIFT ..." );
-		ijSIFT.extractFeatures( imp1.getProcessor(), fs1 );
-		IJ.log( " took " + ( System.currentTimeMillis() - start_time ) + "ms." );
-		IJ.log( fs1.size() + " features extracted." );
-		
-		start_time = System.currentTimeMillis();
-		IJ.log( "Processing SIFT ..." );
-		ijSIFT.extractFeatures( imp2.getProcessor(), fs2 );
-		IJ.log( " took " + ( System.currentTimeMillis() - start_time ) + "ms." );
-		IJ.log( fs2.size() + " features extracted." );
-		
-		start_time = System.currentTimeMillis();
-		IJ.log( "Identifying correspondence candidates using brute force ..." );
-		final List< PointMatch > candidates = new ArrayList< PointMatch >();
-		final int numMatches = FeatureTransform.matchFeatures( fs1, fs2, candidates, p.rod );
->>>>>>> 964f8174
-		IJ.log( " took " + ( System.currentTimeMillis() - start_time ) + "ms." );	
-		IJ.log( numMatches + " potentially corresponding features identified." );
-			
-		start_time = System.currentTimeMillis();
-		IJ.log( "Filtering correspondence candidates by geometric consensus ..." );
-		List< PointMatch > inliers = new ArrayList< PointMatch >();
-		
-		Model< ? > model;
-		switch ( p.modelIndex )
-		{
-		case 0:
-			model = new TranslationModel2D();
-			break;
-		case 1:
-			model = new RigidModel2D();
-			break;
-		case 2:
-			model = new SimilarityModel2D();
-			break;
-		case 3:
-			model = new AffineModel2D();
-			break;
-		default:
-			return;
-		}
-		
-		boolean modelFound;
-		try
-		{
-			modelFound = model.filterRansac(
-					candidates,
-					inliers,
-					1000,
-					p.maxEpsilon,
-					p.minInlierRatio );
-		}
-		catch ( NotEnoughDataPointsException e )
-		{
-			modelFound = false;
-		}
-			
-		IJ.log( " took " + ( System.currentTimeMillis() - start_time ) + "ms." );	
-		
-		if ( modelFound )
-		{
-			int x1[] = new int[ inliers.size() ];
-			int y1[] = new int[ inliers.size() ];
-			int x2[] = new int[ inliers.size() ];
-			int y2[] = new int[ inliers.size() ];
-			
-			int i = 0;
-			
-			for ( PointMatch m : inliers )
-			{
-				float[] m_p1 = m.getP1().getL(); 
-				float[] m_p2 = m.getP2().getL();
-				
-				x1[ i ] = ( int )( m_p1[ 0 ] );
-				y1[ i ] = ( int )( m_p1[ 1 ] );
-				x2[ i ] = ( int )( m_p2[ 0 ] );
-				y2[ i ] = ( int )( m_p2[ 1 ] );
-				
-				++i;
-			}
-		
-			PointRoi pr1 = new PointRoi( x1, y1, inliers.size() );
-			PointRoi pr2 = new PointRoi( x2, y2, inliers.size() );
-			
-			imp1.setRoi( pr1 );
-			imp2.setRoi( pr2 );
-			
-			IJ.log( inliers.size() + " corresponding features with an average displacement of " + decimalFormat.format( model.getCost() ) + "px identified." );
-			IJ.log( "Estimated transformation model: " + model );
-		}
-		else
-		{
-			IJ.log( "No correspondences found." );
-		}
-
-	}
-
-	public void keyPressed(KeyEvent e)
-	{
-		if (
-				( e.getKeyCode() == KeyEvent.VK_F1 ) &&
-				( e.getSource() instanceof TextField ) )
-		{
-		}
-	}
-
-	public void keyReleased(KeyEvent e) { }
-
-	public void keyTyped(KeyEvent e) { }
-}
+/**
+ * License: GPL
+ *
+ * This program is free software; you can redistribute it and/or
+ * modify it under the terms of the GNU General Public License 2
+ * as published by the Free Software Foundation.
+ *
+ * This program is distributed in the hope that it will be useful,
+ * but WITHOUT ANY WARRANTY; without even the implied warranty of
+ * MERCHANTABILITY or FITNESS FOR A PARTICULAR PURPOSE.  See the
+ * GNU General Public License for more details.
+ *
+ * You should have received a copy of the GNU General Public License
+ * along with this program; if not, write to the Free Software
+ * Foundation, Inc., 59 Temple Place - Suite 330, Boston, MA  02111-1307, USA.
+ * 
+ * NOTE:
+ * The SIFT-method is protected by U.S. Patent 6,711,293: "Method and
+ * apparatus for identifying scale invariant features in an image and use of
+ * same for locating an object in an image" by the University of British
+ * Columbia.  That is, for commercial applications the permission of the author
+ * is required.
+ *
+ * @author Stephan Saalfeld <saalfeld@mpi-cbg.de>
+ * @version 0.4b
+ */
+import mpicbg.ij.FeatureTransform;
+import mpicbg.ij.SIFT;
+import mpicbg.imagefeatures.*;
+import mpicbg.models.*;
+
+import ij.plugin.*;
+import ij.gui.*;
+import ij.*;
+
+import java.text.DecimalFormat;
+import java.text.DecimalFormatSymbols;
+import java.util.ArrayList;
+import java.util.List;
+import java.awt.TextField;
+import java.awt.event.KeyEvent;
+import java.awt.event.KeyListener;
+
+/**
+ * Extract landmark correspondences in two images as PointRoi.
+ * 
+ * The plugin uses the Scale Invariant Feature Transform (SIFT) by David Lowe
+ * \cite{Lowe04} and the Random Sample Consensus (RANSAC) by Fishler and Bolles
+ * \citet{FischlerB81} with respect to a transformation model to identify
+ * landmark correspondences.
+ * 
+ * BibTeX:
+ * <pre>
+ * &#64;article{Lowe04,
+ *   author    = {David G. Lowe},
+ *   title     = {Distinctive Image Features from Scale-Invariant Keypoints},
+ *   journal   = {International Journal of Computer Vision},
+ *   year      = {2004},
+ *   volume    = {60},
+ *   number    = {2},
+ *   pages     = {91--110},
+ * }
+ * &#64;article{FischlerB81,
+ *	 author    = {Martin A. Fischler and Robert C. Bolles},
+ *   title     = {Random sample consensus: a paradigm for model fitting with applications to image analysis and automated cartography},
+ *   journal   = {Communications of the ACM},
+ *   volume    = {24},
+ *   number    = {6},
+ *   year      = {1981},
+ *   pages     = {381--395},
+ *   publisher = {ACM Press},
+ *   address   = {New York, NY, USA},
+ *   issn      = {0001-0782},
+ *   doi       = {http://doi.acm.org/10.1145/358669.358692},
+ * }
+ * </pre>
+ * 
+ */
+public class SIFT_ExtractPointRoi implements PlugIn, KeyListener
+{
+	final static private DecimalFormat decimalFormat = new DecimalFormat();
+	final static private DecimalFormatSymbols decimalFormatSymbols = new DecimalFormatSymbols();
+	
+	private ImagePlus imp1;
+	private ImagePlus imp2;
+	
+	final private List< Feature > fs1 = new ArrayList< Feature >();
+	final private List< Feature > fs2 = new ArrayList< Feature >();;
+	
+	static private class Param
+	{	
+		final public FloatArray2DSIFT.Param sift = new FloatArray2DSIFT.Param();
+		
+		/**
+		 * Closest/next closest neighbour distance ratio
+		 */
+		public float rod = 0.92f;
+		
+		/**
+		 * Maximal allowed alignment error in px
+		 */
+		public float maxEpsilon = 25.0f;
+		
+		/**
+		 * Inlier/candidates ratio
+		 */
+		public float minInlierRatio = 0.05f;
+		
+		/**
+		 * Implemeted transformation models for choice
+		 */
+		final static public String[] modelStrings = new String[]{ "Translation", "Rigid", "Similarity", "Affine" };
+		public int modelIndex = 1;
+	}
+	
+	final static private Param p = new Param();
+	
+	public SIFT_ExtractPointRoi()
+	{
+		decimalFormatSymbols.setGroupingSeparator( ',' );
+		decimalFormatSymbols.setDecimalSeparator( '.' );
+		decimalFormat.setDecimalFormatSymbols( decimalFormatSymbols );
+		decimalFormat.setMaximumFractionDigits( 3 );
+		decimalFormat.setMinimumFractionDigits( 3 );		
+	}
+	
+	public void run( String args )
+	{
+		// cleanup
+		fs1.clear();
+		fs2.clear();
+		
+		if ( IJ.versionLessThan( "1.40" ) ) return;
+		
+		int[] ids = WindowManager.getIDList();
+		if ( ids == null || ids.length < 2 )
+		{
+			IJ.showMessage( "You should have at least two images open." );
+			return;
+		}
+		
+		String[] titles = new String[ ids.length ];
+		for ( int i = 0; i < ids.length; ++i )
+		{
+			titles[ i ] = ( WindowManager.getImage( ids[ i ] ) ).getTitle();
+		}
+		
+		final GenericDialog gd = new GenericDialog( "Extract SIFT Landmark Correspondences" );
+		
+		gd.addMessage( "Image Selection:" );
+		final String current = WindowManager.getCurrentImage().getTitle();
+		gd.addChoice( "source_image", titles, current );
+		gd.addChoice( "target_image", titles, current.equals( titles[ 0 ] ) ? titles[ 1 ] : titles[ 0 ] );
+		
+		gd.addMessage( "Scale Invariant Interest Point Detector:" );
+		gd.addNumericField( "initial_gaussian_blur :", p.sift.initialSigma, 2, 6, "px" );
+		gd.addNumericField( "steps_per_scale_octave :", p.sift.steps, 0 );
+		gd.addNumericField( "minimum_image_size :", p.sift.minOctaveSize, 0, 6, "px" );
+		gd.addNumericField( "maximum_image_size :", p.sift.maxOctaveSize, 0, 6, "px" );
+		
+		gd.addMessage( "Feature Descriptor:" );
+		gd.addNumericField( "feature_descriptor_size :", p.sift.fdSize, 0 );
+		gd.addNumericField( "feature_descriptor_orientation_bins :", p.sift.fdBins, 0 );
+		gd.addNumericField( "closest/next_closest_ratio :", p.rod, 2 );
+		
+		gd.addMessage( "Geometric Consensus Filter:" );
+		gd.addNumericField( "maximal_alignment_error :", p.maxEpsilon, 2, 6, "px" );
+		gd.addNumericField( "inlier_ratio :", p.minInlierRatio, 2 );
+		gd.addChoice( "expected_transformation :", Param.modelStrings, Param.modelStrings[ p.modelIndex ] );
+		
+		gd.showDialog();
+		
+		if (gd.wasCanceled()) return;
+		
+		imp1 = WindowManager.getImage( ids[ gd.getNextChoiceIndex() ] );
+		imp2 = WindowManager.getImage( ids[ gd.getNextChoiceIndex() ] );
+		
+		p.sift.initialSigma = ( float )gd.getNextNumber();
+		p.sift.steps = ( int )gd.getNextNumber();
+		p.sift.minOctaveSize = ( int )gd.getNextNumber();
+		p.sift.maxOctaveSize = ( int )gd.getNextNumber();
+		
+		p.sift.fdSize = ( int )gd.getNextNumber();
+		p.sift.fdBins = ( int )gd.getNextNumber();
+		p.rod = ( float )gd.getNextNumber();
+		
+		p.maxEpsilon = ( float )gd.getNextNumber();
+		p.minInlierRatio = ( float )gd.getNextNumber();
+		p.modelIndex = gd.getNextChoiceIndex();
+		
+		FloatArray2DSIFT sift = new FloatArray2DSIFT( p.sift );
+		SIFT ijSIFT = new SIFT( sift );
+		
+		long start_time = System.currentTimeMillis();
+		IJ.log( "Processing SIFT ..." );
+		ijSIFT.extractFeatures( imp1.getProcessor(), fs1 );
+		IJ.log( " took " + ( System.currentTimeMillis() - start_time ) + "ms." );
+		IJ.log( fs1.size() + " features extracted." );
+		
+		start_time = System.currentTimeMillis();
+		IJ.log( "Processing SIFT ..." );
+		ijSIFT.extractFeatures( imp2.getProcessor(), fs2 );
+		IJ.log( " took " + ( System.currentTimeMillis() - start_time ) + "ms." );
+		IJ.log( fs2.size() + " features extracted." );
+		
+		start_time = System.currentTimeMillis();
+		IJ.log( "Identifying correspondence candidates using brute force ..." );
+		final List< PointMatch > candidates = new ArrayList< PointMatch >();
+		final int numMatches = FeatureTransform.matchFeatures( fs1, fs2, candidates, p.rod );
+		IJ.log( " took " + ( System.currentTimeMillis() - start_time ) + "ms." );	
+		IJ.log( numMatches + " potentially corresponding features identified." );
+			
+		start_time = System.currentTimeMillis();
+		IJ.log( "Filtering correspondence candidates by geometric consensus ..." );
+		List< PointMatch > inliers = new ArrayList< PointMatch >();
+		
+		Model< ? > model;
+		switch ( p.modelIndex )
+		{
+		case 0:
+			model = new TranslationModel2D();
+			break;
+		case 1:
+			model = new RigidModel2D();
+			break;
+		case 2:
+			model = new SimilarityModel2D();
+			break;
+		case 3:
+			model = new AffineModel2D();
+			break;
+		default:
+			return;
+		}
+		
+		boolean modelFound;
+		try
+		{
+			modelFound = model.filterRansac(
+					candidates,
+					inliers,
+					1000,
+					p.maxEpsilon,
+					p.minInlierRatio );
+		}
+		catch ( NotEnoughDataPointsException e )
+		{
+			modelFound = false;
+		}
+			
+		IJ.log( " took " + ( System.currentTimeMillis() - start_time ) + "ms." );	
+		
+		if ( modelFound )
+		{
+			int x1[] = new int[ inliers.size() ];
+			int y1[] = new int[ inliers.size() ];
+			int x2[] = new int[ inliers.size() ];
+			int y2[] = new int[ inliers.size() ];
+			
+			int i = 0;
+			
+			for ( PointMatch m : inliers )
+			{
+				float[] m_p1 = m.getP1().getL(); 
+				float[] m_p2 = m.getP2().getL();
+				
+				x1[ i ] = ( int )( m_p1[ 0 ] );
+				y1[ i ] = ( int )( m_p1[ 1 ] );
+				x2[ i ] = ( int )( m_p2[ 0 ] );
+				y2[ i ] = ( int )( m_p2[ 1 ] );
+				
+				++i;
+			}
+		
+			PointRoi pr1 = new PointRoi( x1, y1, inliers.size() );
+			PointRoi pr2 = new PointRoi( x2, y2, inliers.size() );
+			
+			imp1.setRoi( pr1 );
+			imp2.setRoi( pr2 );
+			
+			IJ.log( inliers.size() + " corresponding features with an average displacement of " + decimalFormat.format( model.getCost() ) + "px identified." );
+			IJ.log( "Estimated transformation model: " + model );
+		}
+		else
+		{
+			IJ.log( "No correspondences found." );
+		}
+
+	}
+
+	public void keyPressed(KeyEvent e)
+	{
+		if (
+				( e.getKeyCode() == KeyEvent.VK_F1 ) &&
+				( e.getSource() instanceof TextField ) )
+		{
+		}
+	}
+
+	public void keyReleased(KeyEvent e) { }
+
+	public void keyTyped(KeyEvent e) { }
+}