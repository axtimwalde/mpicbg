/**
 * License: GPL
 *
 * This program is free software; you can redistribute it and/or
 * modify it under the terms of the GNU General Public License 2
 * as published by the Free Software Foundation.
 *
 * This program is distributed in the hope that it will be useful,
 * but WITHOUT ANY WARRANTY; without even the implied warranty of
 * MERCHANTABILITY or FITNESS FOR A PARTICULAR PURPOSE.  See the
 * GNU General Public License for more details.
 *
 * You should have received a copy of the GNU General Public License
 * along with this program; if not, write to the Free Software
 * Foundation, Inc., 59 Temple Place - Suite 330, Boston, MA  02111-1307, USA.
 *
 * @author Stephan Saalfeld <saalfeld@mpi-cbg.de>
 * @version 0.3b
 */
<<<<<<< HEAD
=======
import mpicbg.ij.FeatureTransform;
import mpicbg.ij.MOPS;
>>>>>>> 964f8174
import mpicbg.imagefeatures.*;
import mpicbg.models.*;

import ij.plugin.*;
import ij.gui.*;
import ij.*;
import ij.process.*;

import java.text.DecimalFormat;
import java.text.DecimalFormatSymbols;
import java.util.List;
import java.util.HashMap;
import java.util.ArrayList;
import java.awt.geom.GeneralPath;
import java.awt.Shape;
import java.awt.TextField;
import java.awt.Event;
import java.awt.event.KeyEvent;
import java.awt.event.KeyListener;
import java.awt.event.MouseEvent;
import java.awt.event.MouseListener;

/**
 * Extract landmark correspondences in two images as PointRoi.
 * 
 * This plugin extracts Multi-Scale Oriented Patches \cite{BrownAl05}
 * and the Random Sample Consensus (RANSAC) by Fishler and Bolles
 * \citet{FischlerB81} with respect to a transformation model to identify
 * landmark correspondences.
 * 
 * BibTeX:
 * <pre>
 * &#64;inproceedings{BrownAl05,
 *   author    = {Matthew Brown and Richard Szeliski and Simon Winder},
 *   title     = {Multi-Image Matching Using Multi-Scale Oriented Patches},
 *   booktitle = {CVPR '05: Proceedings of the 2005 IEEE Computer Society Conference on Computer Vision and Pattern Recognition (CVPR'05) - Volume 1},
 *   year      = {2005},
 *   isbn      = {0-7695-2372-2},
 *   pages     = {510--517},
 *   publisher = {IEEE Computer Society},
 *   address   = {Washington, DC, USA},
 *   doi       = {http://dx.doi.org/10.1109/CVPR.2005.235},
 *   url       = {http://www.cs.ubc.ca/~mbrown/papers/cvpr05.pdf},
 * }
 * &#64;article{FischlerB81,
 *	 author    = {Martin A. Fischler and Robert C. Bolles},
 *   title     = {Random sample consensus: a paradigm for model fitting with applications to image analysis and automated cartography},
 *   journal   = {Communications of the ACM},
 *   volume    = {24},
 *   number    = {6},
 *   year      = {1981},
 *   pages     = {381--395},
 *   publisher = {ACM Press},
 *   address   = {New York, NY, USA},
 *   issn      = {0001-0782},
 *   doi       = {http://doi.acm.org/10.1145/358669.358692},
 * }
 * </pre>
 * 
 */
public class MOPS_ExtractPointRoi implements PlugIn, MouseListener, KeyListener, ImageListener
{
	final static private DecimalFormat decimalFormat = new DecimalFormat();
	final static private DecimalFormatSymbols decimalFormatSymbols = new DecimalFormatSymbols();
	
	private ImagePlus imp1;
	private ImagePlus imp2;
	
	private ImagePlus impFeature1;
	private ImagePlus impFeature2;
	
	final private List< Feature > fs1 = new ArrayList< Feature >();
	final private List< Feature > fs2 = new ArrayList< Feature >();;
	final private HashMap< Point, Feature > m1 = new HashMap< Point, Feature >();
	final private HashMap< Point, Feature > m2 = new HashMap< Point, Feature >();
	final private ArrayList< Feature > i1 = new ArrayList< Feature >();
	final private ArrayList< Feature > i2 = new ArrayList< Feature >();
	
	private static class Param
	{
<<<<<<< HEAD
		/**
		 * Steps per Scale Octave 
		 */
		public int steps = 3;
		
		/**
		 * Initial sigma of each Scale Octave
		 */
		public float initialSigma = 1.6f;
		
		/**
		 * Feature descriptor size
		 *    How many samples per row and column
		 */
		public int fdSize = 16;
=======
		final public FloatArray2DMOPS.Param mops = new FloatArray2DMOPS.Param();
>>>>>>> 964f8174
		
		/**
		 * Closest/next closest neighbour distance ratio
		 */
		public float rod = 0.92f;
		
		/**
<<<<<<< HEAD
		 * Size limits for scale octaves in px:
		 * 
		 * minOctaveSize < octave < maxOctaveSize
		 */
		public int minOctaveSize = 64;
		public int maxOctaveSize = 1024;
		
		/**
=======
>>>>>>> 964f8174
		 * Maximal allowed alignment error in px
		 */
		public float maxEpsilon = 25.0f;
		
		/**
		 * Inlier/candidates ratio
		 */
		public float minInlierRatio = 0.05f;
		
		/**
		 * Implemeted transformation models for choice
		 */
		final static public String[] modelStrings = new String[]{ "Translation", "Rigid", "Similarity", "Affine" };
		public int modelIndex = 1;
<<<<<<< HEAD
		
		/**
		 * Set true to double the size of the image by linear interpolation to
		 * ( with * 2 + 1 ) * ( height * 2 + 1 ).  Thus we can start identifying
		 * DoG extrema with $\sigma = INITIAL_SIGMA / 2$ like proposed by
		 * \citet{Lowe04}.
		 * 
		 * This is useful for images scmaller than 1000px per side only. 
		 */ 
		public boolean upscale = false;
=======
>>>>>>> 964f8174
	}
	
	final static private Param p = new Param();
	
	
	public MOPS_ExtractPointRoi()
	{
		decimalFormatSymbols.setGroupingSeparator( ',' );
		decimalFormatSymbols.setDecimalSeparator( '.' );
		decimalFormat.setDecimalFormatSymbols( decimalFormatSymbols );
		decimalFormat.setMaximumFractionDigits( 3 );
		decimalFormat.setMinimumFractionDigits( 3 );		
	}
	
<<<<<<< HEAD
	final protected void extractFeatures(
			final ImageProcessor ip,
			final List< Feature > fs,
			final FloatArray2DMOPS mops,
			final Param p )
	{
		FloatArray2D fa = new FloatArray2D( ip.getWidth(), ip.getHeight() );
		ImageArrayConverter.imageProcessorToFloatArray2D( ip, fa );
		Filter.enhance( fa, 1.0f );
		
		final float[] initialKernel;
		
		if ( p.upscale )
		{
			FloatArray2D fat = new FloatArray2D( fa.width * 2 - 1, fa.height * 2 - 1 ); 
			FloatArray2DScaleOctave.upsample( fa, fat );
			fa = fat;
			initialKernel = Filter.createGaussianKernel( ( float )Math.sqrt( p.initialSigma * p.initialSigma - 1.0 ), true );
		}
		else
			initialKernel = Filter.createGaussianKernel( ( float )Math.sqrt( p.initialSigma * p.initialSigma - 0.25 ), true );
			
		fa = Filter.convolveSeparable( fa, initialKernel, initialKernel );
		
		long start_time = System.currentTimeMillis();
		IJ.log( "Processing MOPS ..." );
		mops.init( fa, p.steps, p.initialSigma, p.minOctaveSize / 4, p.maxOctaveSize );
		fs.addAll( mops.run( p.maxOctaveSize ) );
		Collections.sort( fs );
		IJ.log( " took " + ( System.currentTimeMillis() - start_time ) + "ms." );
		IJ.log( fs.size() + " features extracted." );
	}
	
=======
>>>>>>> 964f8174
	final public void run( String args )
	{
		// cleanup
		impFeature1 = null;
		impFeature2 = null;
		fs1.clear();
		fs2.clear();
		m1.clear();
		m2.clear();
		i1.clear();
		i2.clear();
		
		if ( IJ.versionLessThan( "1.40" ) ) return;
		
		int[] ids = WindowManager.getIDList();
		if ( ids == null || ids.length < 2 )
		{
			IJ.showMessage( "You should have at least two images open." );
			return;
		}
		
		String[] titles = new String[ ids.length ];
		for ( int i = 0; i < ids.length; ++i )
		{
			titles[ i ] = ( WindowManager.getImage( ids[ i ] ) ).getTitle();
		}
		
		final GenericDialog gd = new GenericDialog( "Extract MOPS Landmark Correspondences" );
		
		gd.addMessage( "Image Selection:" );
		final String current = WindowManager.getCurrentImage().getTitle();
		gd.addChoice( "source_image", titles, current );
		gd.addChoice( "target_image", titles, current.equals( titles[ 0 ] ) ? titles[ 1 ] : titles[ 0 ] );
		
		gd.addMessage( "Scale Invariant Interest Point Detector:" );
<<<<<<< HEAD
		gd.addNumericField( "initial_gaussian_blur :", p.initialSigma, 2, 6, "px" );
		gd.addNumericField( "steps_per_scale_octave :", p.steps, 0 );
		gd.addNumericField( "minimum_image_size :", p.minOctaveSize, 0, 6, "px" );
		gd.addNumericField( "maximum_image_size :", p.maxOctaveSize, 0, 6, "px" );
		gd.addCheckbox( "upscale_image_first", p.upscale );
		
		gd.addMessage( "Feature Descriptor:" );
		gd.addNumericField( "feature_descriptor_size :", p.fdSize, 0 );
=======
		gd.addNumericField( "initial_gaussian_blur :", p.mops.initialSigma, 2, 6, "px" );
		gd.addNumericField( "steps_per_scale_octave :", p.mops.steps, 0 );
		gd.addNumericField( "minimum_image_size :", p.mops.minOctaveSize, 0, 6, "px" );
		gd.addNumericField( "maximum_image_size :", p.mops.maxOctaveSize, 0, 6, "px" );
		
		gd.addMessage( "Feature Descriptor:" );
		gd.addNumericField( "feature_descriptor_size :", p.mops.fdSize, 0 );
>>>>>>> 964f8174
		gd.addNumericField( "closest/next_closest_ratio :", p.rod, 2 );
		
		gd.addMessage( "Geometric Consensus Filter:" );
		gd.addNumericField( "maximal_alignment_error :", p.maxEpsilon, 2, 6, "px" );
		gd.addNumericField( "inlier_ratio :", p.minInlierRatio, 2 );
		gd.addChoice( "expected_transformation :", Param.modelStrings, Param.modelStrings[ p.modelIndex ] );
		
		
		gd.showDialog();
		
		if (gd.wasCanceled()) return;
		
		Toolbar.getInstance().setTool( Toolbar.getInstance().addTool( "Select_a_Feature" ) );
		
		imp1 = WindowManager.getImage( ids[ gd.getNextChoiceIndex() ] );
		imp2 = WindowManager.getImage( ids[ gd.getNextChoiceIndex() ] );	
		
<<<<<<< HEAD
		p.initialSigma = ( float )gd.getNextNumber();
		p.steps = ( int )gd.getNextNumber();
		p.minOctaveSize = ( int )gd.getNextNumber();
		p.maxOctaveSize = ( int )gd.getNextNumber();
		p.upscale = gd.getNextBoolean();
		float scale = 1.0f;
		if ( p.upscale ) scale = 2.0f;
		
		p.fdSize = ( int )gd.getNextNumber();
		p.rod = ( float )gd.getNextNumber();
		
		p.maxEpsilon = ( float )gd.getNextNumber();
		p.minInlierRatio = ( float )gd.getNextNumber();
		p.modelIndex = gd.getNextChoiceIndex();
		
		
		final FloatArray2DMOPS mops = new FloatArray2DMOPS( p.fdSize );		
		extractFeatures( imp1.getProcessor(), fs1, mops, p );
		extractFeatures( imp2.getProcessor(), fs2, mops, p );
		
		long start_time = System.currentTimeMillis();
		IJ.log( "Identifying correspondence candidates using brute force ..." );
		List< PointMatch > candidates = 
				FloatArray2DMOPS.createMatches( fs1, fs2, p.rod, m1, m2 );
=======
		p.mops.initialSigma = ( float )gd.getNextNumber();
		p.mops.steps = ( int )gd.getNextNumber();
		p.mops.minOctaveSize = ( int )gd.getNextNumber();
		p.mops.maxOctaveSize = ( int )gd.getNextNumber();
		
		p.mops.fdSize = ( int )gd.getNextNumber();
		p.rod = ( float )gd.getNextNumber();
		
		p.maxEpsilon = ( float )gd.getNextNumber();
		p.minInlierRatio = ( float )gd.getNextNumber();
		p.modelIndex = gd.getNextChoiceIndex();
		
		
		final FloatArray2DMOPS mops = new FloatArray2DMOPS( p.mops );		
		final MOPS ijMOPS = new MOPS( mops );
		
		long start_time = System.currentTimeMillis();
		IJ.log( "Processing MOPS ..." );
		ijMOPS.extractFeatures( imp1.getProcessor(), fs1 );
		IJ.log( " took " + ( System.currentTimeMillis() - start_time ) + "ms." );
		IJ.log( fs1.size() + " features extracted." );
		
		start_time = System.currentTimeMillis();
		IJ.log( "Processing MOPS ..." );		
		ijMOPS.extractFeatures( imp2.getProcessor(), fs2 );
		IJ.log( " took " + ( System.currentTimeMillis() - start_time ) + "ms." );
		IJ.log( fs2.size() + " features extracted." );
		
		start_time = System.currentTimeMillis();
		IJ.log( "Identifying correspondence candidates using brute force ..." );
		List< PointMatch > candidates = 
			FloatArray2DMOPS.createMatches( fs1, fs2, p.rod, m1, m2 );
>>>>>>> 964f8174
		IJ.log( " took " + ( System.currentTimeMillis() - start_time ) + "ms." );	
		IJ.log( candidates.size() + " potentially corresponding features identified." );
			
		start_time = System.currentTimeMillis();
		IJ.log( "Filtering correspondence candidates by geometric consensus ..." );
		List< PointMatch > inliers = new ArrayList< PointMatch >();
		
		Model< ? > model;
		switch ( p.modelIndex )
		{
		case 0:
			model = new TranslationModel2D();
			break;
		case 1:
			model = new RigidModel2D();
			break;
		case 2:
			model = new SimilarityModel2D();
			break;
		case 3:
			model = new AffineModel2D();
			break;
		default:
			return;
		}
		
		boolean modelFound;
		try
		{
			modelFound = model.filterRansac(
					candidates,
					inliers,
					1000,
					p.maxEpsilon,
					p.minInlierRatio );
		}
		catch ( NotEnoughDataPointsException e )
		{
			modelFound = false;
		}
			
		IJ.log( " took " + ( System.currentTimeMillis() - start_time ) + "ms." );	
		
		if ( modelFound )
		{
			int x1[] = new int[ inliers.size() ];
			int y1[] = new int[ inliers.size() ];
			int x2[] = new int[ inliers.size() ];
			int y2[] = new int[ inliers.size() ];
			
			int i = 0;
			
			for ( PointMatch m : inliers )
			{
				float[] m_p1 = m.getP1().getL(); 
				float[] m_p2 = m.getP2().getL();
				
				x1[ i ] = ( int )( m_p1[ 0 ] );
				y1[ i ] = ( int )( m_p1[ 1 ] );
				x2[ i ] = ( int )( m_p2[ 0 ] );
				y2[ i ] = ( int )( m_p2[ 1 ] );
				
				i1.add( m1.get( m.getP1() ) );
				i2.add( m2.get( m.getP2() ) );
				
				++i;
			}
			
			PointRoi pr1 = new PointRoi( x1, y1, inliers.size() );
			PointRoi pr2 = new PointRoi( x2, y2, inliers.size() );
			
			imp1.setRoi( pr1 );
			imp2.setRoi( pr2 );
			
			IJ.log( inliers.size() + " corresponding features with a maximal displacement of " + decimalFormat.format( model.getCost() ) + "px identified." );
			IJ.log( "Estimated transformation model: " + model );
			
			imp1.getCanvas().addMouseListener( this );
			imp2.getCanvas().addMouseListener( this );
			imp1.getCanvas().addKeyListener( this );
			imp2.getCanvas().addKeyListener( this );
			ImagePlus.addImageListener( this );
		}
		else
		{
			IJ.log( "No correspondences found." );
		}
	}
	
	
	/**
	 * Create a Shape that illustrates the descriptor patch.
	 * 
	 * @param f the feature to be illustrated
	 * @return the illustration
	 */
	public static Shape createFeatureDescriptorShape( Feature f )
	{
		GeneralPath path = new GeneralPath();
		
		int w = ( int )Math.sqrt( f.descriptor.length );
		double scale = f.scale * ( double )w * 4.0  / 2.0;
		double sin = Math.sin( f.orientation );
		double cos = Math.cos( f.orientation );

		double fx = f.location[ 0 ];
		double fy = f.location[ 1 ];
		double pd = 4.0 / scale;

		
		path.moveTo(
				fx + ( -cos + sin ) * scale,
				fy + ( -sin - cos ) * scale );
		path.lineTo(
				fx + ( sin + cos ) * scale,
				fy + ( sin - cos ) * scale );
		path.lineTo(
				fx + ( cos - sin ) * scale,
				fy + ( sin + cos ) * scale );
		path.lineTo(
				fx - ( sin + cos ) * scale,
				fy - ( sin - cos ) * scale );
		path.closePath();
		
		// Mark the upper left corner with a little arrow
		path.moveTo(
				fx + ( ( 1.0 + pd ) * cos - ( 1.0 + pd ) * sin ) * scale,
				fy + ( ( 1.0 + pd ) * sin + ( 1.0 + pd ) * cos ) * scale );
		path.lineTo(
				fx + ( ( 1.0 + 4 * pd ) * cos - ( 1.0 + 2.5 * pd ) * sin ) * scale,
				fy + ( ( 1.0 + 4 * pd ) * sin + ( 1.0 + 2.5 * pd ) * cos ) * scale );
		path.lineTo(
				fx + ( ( 1.0 + 2.75 * pd ) * cos - ( 1.0 + 2.75 * pd ) * sin ) * scale,
				fy + ( ( 1.0 + 2.75 * pd ) * sin + ( 1.0 + 2.75 * pd ) * cos ) * scale );
		path.lineTo(
				fx + ( ( 1.0 + 2.5 * pd ) * cos - ( 1.0 + 4 * pd ) * sin ) * scale,
				fy + ( ( 1.0 + 2.5 * pd ) * sin + ( 1.0 + 4 * pd ) * cos ) * scale );
		path.closePath();
		
		for ( int y = 1; y < w; ++y )
		{
			double dy = 1.0 - y * 2.0 / w;
			path.moveTo(
					fx + ( -cos + dy * sin ) * scale,
					fy + ( -sin - dy * cos ) * scale );
			path.lineTo(
					fx + ( cos + dy * sin ) * scale,
					fy + ( sin - dy * cos ) * scale );
		}
	    for ( int x = 1; x < w; ++x )
	    {
	    	double dx = 1.0 - x * 2.0 / w;
	    	path.moveTo(
	    			fx + ( dx * cos + sin ) * scale,
	    			fy + ( dx * sin - cos ) * scale );
	    	path.lineTo(
	    			fx + ( dx * cos - sin ) * scale,
	    			fy + ( dx * sin + cos ) * scale );
	    }
	    
	    return path;
	}
	
	public static void drawFeatureDescriptor( FloatProcessor fp, Feature f )
	{
		fp.setMinAndMax( 0.0, 1.0 );
		int w = ( int )Math.sqrt( f.descriptor.length );
		for ( int y = 0; y < w; ++ y )
			for ( int x = 0; x < w; ++x )
				fp.setf( x, y, f.descriptor[ y * w + x ] );
	}
	
	public static ImagePlus createFeatureDescriptorImage( String title, Feature f )
	{
		int w = ( int )Math.sqrt( f.descriptor.length );
		FloatProcessor fp = new FloatProcessor( w, w );
		drawFeatureDescriptor( fp, f );
		return new ImagePlus( title, fp );
	}
	
	public void imageClosed( ImagePlus imp )
	{
		if ( imp == imp1 && impFeature1 != null )
			impFeature1.close();
		else if ( imp == imp2 && impFeature2 != null )
			impFeature2.close();
	}
	
	public void imageOpened( ImagePlus imp ){}
	public void imageUpdated( ImagePlus imp ){}
	
	public void keyPressed( KeyEvent e)
	{
		if ( e.getKeyCode() == KeyEvent.VK_ESCAPE )
		{
			if ( imp1 != null )
			{
				imp1.getCanvas().removeMouseListener( this );
				imp1.getCanvas().removeKeyListener( this );
				imp1.getCanvas().setDisplayList( null );
				imp1.setRoi( ( Roi )null );
			}
			if ( impFeature1 != null ) impFeature1.close();
			if ( imp2 != null )
			{
				imp2.getCanvas().removeMouseListener( this );
				imp2.getCanvas().removeKeyListener( this );
				imp2.getCanvas().setDisplayList( null );
				imp2.setRoi( ( Roi )null );
			}
			if ( impFeature2 != null ) impFeature2.close();
		}
		else if (
				( e.getKeyCode() == KeyEvent.VK_F1 ) &&
				( e.getSource() instanceof TextField ) ){}
	}

	public void keyReleased( KeyEvent e ){}
	public void keyTyped( KeyEvent e ){}
	
	public void mousePressed( MouseEvent e )
	{
		if ( e.getButton() == MouseEvent.BUTTON1 )
		{
			ImageWindow win = WindowManager.getCurrentWindow();
			int x = win.getCanvas().offScreenX( e.getX() );
			int y = win.getCanvas().offScreenY( e.getY() );
			
			Feature f1;
			Feature f2;
			
			ArrayList< Feature > fl;
			Feature target = null;
			double target_d = Double.MAX_VALUE;
			if ( win.getImagePlus() == imp1 )
				fl = i1;
			else
				fl = i2;
		
			for ( Feature f : fl )
			{
				double dx = win.getCanvas().getMagnification() * ( f.location[ 0 ] - x );
				double dy = win.getCanvas().getMagnification() * ( f.location[ 1 ] - y );
				double d =  dx * dx + dy * dy;
				if ( d < 64.0 && d < target_d )
				{
					target = f;
					target_d = d;
				}
			}
			
			if ( target != null )
			{
				if ( imp1 != null && imp1.isVisible() )
				{
					f1 = i1.get( fl.indexOf( target ) );
					//imp1.getCanvas().setDisplayList( createFeatureShape( f1 ), Roi.getColor(), null );
					imp1.getCanvas().setDisplayList( createFeatureDescriptorShape( f1 ), Roi.getColor(), null );
					if ( impFeature1 == null || !impFeature1.isVisible() )
					{
						impFeature1 = createFeatureDescriptorImage( "Feature " + imp1.getTitle(), f1 );
						impFeature1.updateAndDraw();
						impFeature1.show();
						impFeature1.getWindow().setLocationAndSize(
								impFeature1.getWindow().getX(),
								impFeature1.getWindow().getY(),
<<<<<<< HEAD
								p.fdSize * 16, p.fdSize * 16 );
=======
								p.mops.fdSize * 16, p.mops.fdSize * 16 );
>>>>>>> 964f8174
					}
					else
					{
						drawFeatureDescriptor( ( FloatProcessor )impFeature1.getProcessor().convertToFloat(), f1 );
						impFeature1.updateAndDraw();
						impFeature1.show();
					}
				}
				
				if ( imp2 != null && imp2.isVisible() )
				{
					f2 = i2.get( fl.indexOf( target ) );
					//imp2.getCanvas().setDisplayList( createFeatureShape( f2 ), Roi.getColor(), null );
					imp2.getCanvas().setDisplayList( createFeatureDescriptorShape( f2 ), Roi.getColor(), null );
					if ( impFeature2 == null || !impFeature2.isVisible() )
					{
						impFeature2 = createFeatureDescriptorImage( "Feature " + imp2.getTitle(), f2 );
						impFeature2.updateAndDraw();
						impFeature2.show();
						impFeature2.getWindow().setLocationAndSize(
								impFeature2.getWindow().getX(),
								impFeature2.getWindow().getY(),
<<<<<<< HEAD
								p.fdSize * 16, p.fdSize * 16 );
=======
								p.mops.fdSize * 16, p.mops.fdSize * 16 );
>>>>>>> 964f8174
					}
					else
					{
						drawFeatureDescriptor( ( FloatProcessor )impFeature2.getProcessor().convertToFloat(), f2 );
						impFeature2.updateAndDraw();
						impFeature2.show();
					}
				}
			}
			else
			{
				if ( imp1 != null && imp1.isVisible() )
					imp1.getCanvas().setDisplayList( null );
				if ( imp2 != null && imp2.isVisible() )
					imp2.getCanvas().setDisplayList( null );
			}
		}
		
		//IJ.log( "Mouse pressed: " + x + ", " + y + " " + modifiers( e.getModifiers() ) );
	}
	
	public void mouseReleased( MouseEvent e ){}
	public void mouseExited(MouseEvent e) {}
	public void mouseClicked(MouseEvent e) {}	
	public void mouseEntered(MouseEvent e) {}
	
	
	public static String modifiers( int flags )
	{
		String s = " [ ";
		if ( flags == 0 )
			return "";
		if ( ( flags & Event.SHIFT_MASK ) != 0 )
			s += "Shift ";
		if ( ( flags & Event.CTRL_MASK ) != 0 )
			s += "Control ";
		if ( ( flags & Event.META_MASK ) != 0 )
			s += "Meta (right button) ";
		if ( ( flags & Event.ALT_MASK ) != 0 )
			s += "Alt ";
		s += "]";
		if ( s.equals( " [ ]" ) )
			s = " [no modifiers]";
		return s;
	}
}
<|MERGE_RESOLUTION|>--- conflicted
+++ resolved
@@ -1,691 +1,563 @@
-/**
- * License: GPL
- *
- * This program is free software; you can redistribute it and/or
- * modify it under the terms of the GNU General Public License 2
- * as published by the Free Software Foundation.
- *
- * This program is distributed in the hope that it will be useful,
- * but WITHOUT ANY WARRANTY; without even the implied warranty of
- * MERCHANTABILITY or FITNESS FOR A PARTICULAR PURPOSE.  See the
- * GNU General Public License for more details.
- *
- * You should have received a copy of the GNU General Public License
- * along with this program; if not, write to the Free Software
- * Foundation, Inc., 59 Temple Place - Suite 330, Boston, MA  02111-1307, USA.
- *
- * @author Stephan Saalfeld <saalfeld@mpi-cbg.de>
- * @version 0.3b
- */
-<<<<<<< HEAD
-=======
-import mpicbg.ij.FeatureTransform;
-import mpicbg.ij.MOPS;
->>>>>>> 964f8174
-import mpicbg.imagefeatures.*;
-import mpicbg.models.*;
-
-import ij.plugin.*;
-import ij.gui.*;
-import ij.*;
-import ij.process.*;
-
-import java.text.DecimalFormat;
-import java.text.DecimalFormatSymbols;
-import java.util.List;
-import java.util.HashMap;
-import java.util.ArrayList;
-import java.awt.geom.GeneralPath;
-import java.awt.Shape;
-import java.awt.TextField;
-import java.awt.Event;
-import java.awt.event.KeyEvent;
-import java.awt.event.KeyListener;
-import java.awt.event.MouseEvent;
-import java.awt.event.MouseListener;
-
-/**
- * Extract landmark correspondences in two images as PointRoi.
- * 
- * This plugin extracts Multi-Scale Oriented Patches \cite{BrownAl05}
- * and the Random Sample Consensus (RANSAC) by Fishler and Bolles
- * \citet{FischlerB81} with respect to a transformation model to identify
- * landmark correspondences.
- * 
- * BibTeX:
- * <pre>
- * &#64;inproceedings{BrownAl05,
- *   author    = {Matthew Brown and Richard Szeliski and Simon Winder},
- *   title     = {Multi-Image Matching Using Multi-Scale Oriented Patches},
- *   booktitle = {CVPR '05: Proceedings of the 2005 IEEE Computer Society Conference on Computer Vision and Pattern Recognition (CVPR'05) - Volume 1},
- *   year      = {2005},
- *   isbn      = {0-7695-2372-2},
- *   pages     = {510--517},
- *   publisher = {IEEE Computer Society},
- *   address   = {Washington, DC, USA},
- *   doi       = {http://dx.doi.org/10.1109/CVPR.2005.235},
- *   url       = {http://www.cs.ubc.ca/~mbrown/papers/cvpr05.pdf},
- * }
- * &#64;article{FischlerB81,
- *	 author    = {Martin A. Fischler and Robert C. Bolles},
- *   title     = {Random sample consensus: a paradigm for model fitting with applications to image analysis and automated cartography},
- *   journal   = {Communications of the ACM},
- *   volume    = {24},
- *   number    = {6},
- *   year      = {1981},
- *   pages     = {381--395},
- *   publisher = {ACM Press},
- *   address   = {New York, NY, USA},
- *   issn      = {0001-0782},
- *   doi       = {http://doi.acm.org/10.1145/358669.358692},
- * }
- * </pre>
- * 
- */
-public class MOPS_ExtractPointRoi implements PlugIn, MouseListener, KeyListener, ImageListener
-{
-	final static private DecimalFormat decimalFormat = new DecimalFormat();
-	final static private DecimalFormatSymbols decimalFormatSymbols = new DecimalFormatSymbols();
-	
-	private ImagePlus imp1;
-	private ImagePlus imp2;
-	
-	private ImagePlus impFeature1;
-	private ImagePlus impFeature2;
-	
-	final private List< Feature > fs1 = new ArrayList< Feature >();
-	final private List< Feature > fs2 = new ArrayList< Feature >();;
-	final private HashMap< Point, Feature > m1 = new HashMap< Point, Feature >();
-	final private HashMap< Point, Feature > m2 = new HashMap< Point, Feature >();
-	final private ArrayList< Feature > i1 = new ArrayList< Feature >();
-	final private ArrayList< Feature > i2 = new ArrayList< Feature >();
-	
-	private static class Param
-	{
-<<<<<<< HEAD
-		/**
-		 * Steps per Scale Octave 
-		 */
-		public int steps = 3;
-		
-		/**
-		 * Initial sigma of each Scale Octave
-		 */
-		public float initialSigma = 1.6f;
-		
-		/**
-		 * Feature descriptor size
-		 *    How many samples per row and column
-		 */
-		public int fdSize = 16;
-=======
-		final public FloatArray2DMOPS.Param mops = new FloatArray2DMOPS.Param();
->>>>>>> 964f8174
-		
-		/**
-		 * Closest/next closest neighbour distance ratio
-		 */
-		public float rod = 0.92f;
-		
-		/**
-<<<<<<< HEAD
-		 * Size limits for scale octaves in px:
-		 * 
-		 * minOctaveSize < octave < maxOctaveSize
-		 */
-		public int minOctaveSize = 64;
-		public int maxOctaveSize = 1024;
-		
-		/**
-=======
->>>>>>> 964f8174
-		 * Maximal allowed alignment error in px
-		 */
-		public float maxEpsilon = 25.0f;
-		
-		/**
-		 * Inlier/candidates ratio
-		 */
-		public float minInlierRatio = 0.05f;
-		
-		/**
-		 * Implemeted transformation models for choice
-		 */
-		final static public String[] modelStrings = new String[]{ "Translation", "Rigid", "Similarity", "Affine" };
-		public int modelIndex = 1;
-<<<<<<< HEAD
-		
-		/**
-		 * Set true to double the size of the image by linear interpolation to
-		 * ( with * 2 + 1 ) * ( height * 2 + 1 ).  Thus we can start identifying
-		 * DoG extrema with $\sigma = INITIAL_SIGMA / 2$ like proposed by
-		 * \citet{Lowe04}.
-		 * 
-		 * This is useful for images scmaller than 1000px per side only. 
-		 */ 
-		public boolean upscale = false;
-=======
->>>>>>> 964f8174
-	}
-	
-	final static private Param p = new Param();
-	
-	
-	public MOPS_ExtractPointRoi()
-	{
-		decimalFormatSymbols.setGroupingSeparator( ',' );
-		decimalFormatSymbols.setDecimalSeparator( '.' );
-		decimalFormat.setDecimalFormatSymbols( decimalFormatSymbols );
-		decimalFormat.setMaximumFractionDigits( 3 );
-		decimalFormat.setMinimumFractionDigits( 3 );		
-	}
-	
-<<<<<<< HEAD
-	final protected void extractFeatures(
-			final ImageProcessor ip,
-			final List< Feature > fs,
-			final FloatArray2DMOPS mops,
-			final Param p )
-	{
-		FloatArray2D fa = new FloatArray2D( ip.getWidth(), ip.getHeight() );
-		ImageArrayConverter.imageProcessorToFloatArray2D( ip, fa );
-		Filter.enhance( fa, 1.0f );
-		
-		final float[] initialKernel;
-		
-		if ( p.upscale )
-		{
-			FloatArray2D fat = new FloatArray2D( fa.width * 2 - 1, fa.height * 2 - 1 ); 
-			FloatArray2DScaleOctave.upsample( fa, fat );
-			fa = fat;
-			initialKernel = Filter.createGaussianKernel( ( float )Math.sqrt( p.initialSigma * p.initialSigma - 1.0 ), true );
-		}
-		else
-			initialKernel = Filter.createGaussianKernel( ( float )Math.sqrt( p.initialSigma * p.initialSigma - 0.25 ), true );
-			
-		fa = Filter.convolveSeparable( fa, initialKernel, initialKernel );
-		
-		long start_time = System.currentTimeMillis();
-		IJ.log( "Processing MOPS ..." );
-		mops.init( fa, p.steps, p.initialSigma, p.minOctaveSize / 4, p.maxOctaveSize );
-		fs.addAll( mops.run( p.maxOctaveSize ) );
-		Collections.sort( fs );
-		IJ.log( " took " + ( System.currentTimeMillis() - start_time ) + "ms." );
-		IJ.log( fs.size() + " features extracted." );
-	}
-	
-=======
->>>>>>> 964f8174
-	final public void run( String args )
-	{
-		// cleanup
-		impFeature1 = null;
-		impFeature2 = null;
-		fs1.clear();
-		fs2.clear();
-		m1.clear();
-		m2.clear();
-		i1.clear();
-		i2.clear();
-		
-		if ( IJ.versionLessThan( "1.40" ) ) return;
-		
-		int[] ids = WindowManager.getIDList();
-		if ( ids == null || ids.length < 2 )
-		{
-			IJ.showMessage( "You should have at least two images open." );
-			return;
-		}
-		
-		String[] titles = new String[ ids.length ];
-		for ( int i = 0; i < ids.length; ++i )
-		{
-			titles[ i ] = ( WindowManager.getImage( ids[ i ] ) ).getTitle();
-		}
-		
-		final GenericDialog gd = new GenericDialog( "Extract MOPS Landmark Correspondences" );
-		
-		gd.addMessage( "Image Selection:" );
-		final String current = WindowManager.getCurrentImage().getTitle();
-		gd.addChoice( "source_image", titles, current );
-		gd.addChoice( "target_image", titles, current.equals( titles[ 0 ] ) ? titles[ 1 ] : titles[ 0 ] );
-		
-		gd.addMessage( "Scale Invariant Interest Point Detector:" );
-<<<<<<< HEAD
-		gd.addNumericField( "initial_gaussian_blur :", p.initialSigma, 2, 6, "px" );
-		gd.addNumericField( "steps_per_scale_octave :", p.steps, 0 );
-		gd.addNumericField( "minimum_image_size :", p.minOctaveSize, 0, 6, "px" );
-		gd.addNumericField( "maximum_image_size :", p.maxOctaveSize, 0, 6, "px" );
-		gd.addCheckbox( "upscale_image_first", p.upscale );
-		
-		gd.addMessage( "Feature Descriptor:" );
-		gd.addNumericField( "feature_descriptor_size :", p.fdSize, 0 );
-=======
-		gd.addNumericField( "initial_gaussian_blur :", p.mops.initialSigma, 2, 6, "px" );
-		gd.addNumericField( "steps_per_scale_octave :", p.mops.steps, 0 );
-		gd.addNumericField( "minimum_image_size :", p.mops.minOctaveSize, 0, 6, "px" );
-		gd.addNumericField( "maximum_image_size :", p.mops.maxOctaveSize, 0, 6, "px" );
-		
-		gd.addMessage( "Feature Descriptor:" );
-		gd.addNumericField( "feature_descriptor_size :", p.mops.fdSize, 0 );
->>>>>>> 964f8174
-		gd.addNumericField( "closest/next_closest_ratio :", p.rod, 2 );
-		
-		gd.addMessage( "Geometric Consensus Filter:" );
-		gd.addNumericField( "maximal_alignment_error :", p.maxEpsilon, 2, 6, "px" );
-		gd.addNumericField( "inlier_ratio :", p.minInlierRatio, 2 );
-		gd.addChoice( "expected_transformation :", Param.modelStrings, Param.modelStrings[ p.modelIndex ] );
-		
-		
-		gd.showDialog();
-		
-		if (gd.wasCanceled()) return;
-		
-		Toolbar.getInstance().setTool( Toolbar.getInstance().addTool( "Select_a_Feature" ) );
-		
-		imp1 = WindowManager.getImage( ids[ gd.getNextChoiceIndex() ] );
-		imp2 = WindowManager.getImage( ids[ gd.getNextChoiceIndex() ] );	
-		
-<<<<<<< HEAD
-		p.initialSigma = ( float )gd.getNextNumber();
-		p.steps = ( int )gd.getNextNumber();
-		p.minOctaveSize = ( int )gd.getNextNumber();
-		p.maxOctaveSize = ( int )gd.getNextNumber();
-		p.upscale = gd.getNextBoolean();
-		float scale = 1.0f;
-		if ( p.upscale ) scale = 2.0f;
-		
-		p.fdSize = ( int )gd.getNextNumber();
-		p.rod = ( float )gd.getNextNumber();
-		
-		p.maxEpsilon = ( float )gd.getNextNumber();
-		p.minInlierRatio = ( float )gd.getNextNumber();
-		p.modelIndex = gd.getNextChoiceIndex();
-		
-		
-		final FloatArray2DMOPS mops = new FloatArray2DMOPS( p.fdSize );		
-		extractFeatures( imp1.getProcessor(), fs1, mops, p );
-		extractFeatures( imp2.getProcessor(), fs2, mops, p );
-		
-		long start_time = System.currentTimeMillis();
-		IJ.log( "Identifying correspondence candidates using brute force ..." );
-		List< PointMatch > candidates = 
-				FloatArray2DMOPS.createMatches( fs1, fs2, p.rod, m1, m2 );
-=======
-		p.mops.initialSigma = ( float )gd.getNextNumber();
-		p.mops.steps = ( int )gd.getNextNumber();
-		p.mops.minOctaveSize = ( int )gd.getNextNumber();
-		p.mops.maxOctaveSize = ( int )gd.getNextNumber();
-		
-		p.mops.fdSize = ( int )gd.getNextNumber();
-		p.rod = ( float )gd.getNextNumber();
-		
-		p.maxEpsilon = ( float )gd.getNextNumber();
-		p.minInlierRatio = ( float )gd.getNextNumber();
-		p.modelIndex = gd.getNextChoiceIndex();
-		
-		
-		final FloatArray2DMOPS mops = new FloatArray2DMOPS( p.mops );		
-		final MOPS ijMOPS = new MOPS( mops );
-		
-		long start_time = System.currentTimeMillis();
-		IJ.log( "Processing MOPS ..." );
-		ijMOPS.extractFeatures( imp1.getProcessor(), fs1 );
-		IJ.log( " took " + ( System.currentTimeMillis() - start_time ) + "ms." );
-		IJ.log( fs1.size() + " features extracted." );
-		
-		start_time = System.currentTimeMillis();
-		IJ.log( "Processing MOPS ..." );		
-		ijMOPS.extractFeatures( imp2.getProcessor(), fs2 );
-		IJ.log( " took " + ( System.currentTimeMillis() - start_time ) + "ms." );
-		IJ.log( fs2.size() + " features extracted." );
-		
-		start_time = System.currentTimeMillis();
-		IJ.log( "Identifying correspondence candidates using brute force ..." );
-		List< PointMatch > candidates = 
-			FloatArray2DMOPS.createMatches( fs1, fs2, p.rod, m1, m2 );
->>>>>>> 964f8174
-		IJ.log( " took " + ( System.currentTimeMillis() - start_time ) + "ms." );	
-		IJ.log( candidates.size() + " potentially corresponding features identified." );
-			
-		start_time = System.currentTimeMillis();
-		IJ.log( "Filtering correspondence candidates by geometric consensus ..." );
-		List< PointMatch > inliers = new ArrayList< PointMatch >();
-		
-		Model< ? > model;
-		switch ( p.modelIndex )
-		{
-		case 0:
-			model = new TranslationModel2D();
-			break;
-		case 1:
-			model = new RigidModel2D();
-			break;
-		case 2:
-			model = new SimilarityModel2D();
-			break;
-		case 3:
-			model = new AffineModel2D();
-			break;
-		default:
-			return;
-		}
-		
-		boolean modelFound;
-		try
-		{
-			modelFound = model.filterRansac(
-					candidates,
-					inliers,
-					1000,
-					p.maxEpsilon,
-					p.minInlierRatio );
-		}
-		catch ( NotEnoughDataPointsException e )
-		{
-			modelFound = false;
-		}
-			
-		IJ.log( " took " + ( System.currentTimeMillis() - start_time ) + "ms." );	
-		
-		if ( modelFound )
-		{
-			int x1[] = new int[ inliers.size() ];
-			int y1[] = new int[ inliers.size() ];
-			int x2[] = new int[ inliers.size() ];
-			int y2[] = new int[ inliers.size() ];
-			
-			int i = 0;
-			
-			for ( PointMatch m : inliers )
-			{
-				float[] m_p1 = m.getP1().getL(); 
-				float[] m_p2 = m.getP2().getL();
-				
-				x1[ i ] = ( int )( m_p1[ 0 ] );
-				y1[ i ] = ( int )( m_p1[ 1 ] );
-				x2[ i ] = ( int )( m_p2[ 0 ] );
-				y2[ i ] = ( int )( m_p2[ 1 ] );
-				
-				i1.add( m1.get( m.getP1() ) );
-				i2.add( m2.get( m.getP2() ) );
-				
-				++i;
-			}
-			
-			PointRoi pr1 = new PointRoi( x1, y1, inliers.size() );
-			PointRoi pr2 = new PointRoi( x2, y2, inliers.size() );
-			
-			imp1.setRoi( pr1 );
-			imp2.setRoi( pr2 );
-			
-			IJ.log( inliers.size() + " corresponding features with a maximal displacement of " + decimalFormat.format( model.getCost() ) + "px identified." );
-			IJ.log( "Estimated transformation model: " + model );
-			
-			imp1.getCanvas().addMouseListener( this );
-			imp2.getCanvas().addMouseListener( this );
-			imp1.getCanvas().addKeyListener( this );
-			imp2.getCanvas().addKeyListener( this );
-			ImagePlus.addImageListener( this );
-		}
-		else
-		{
-			IJ.log( "No correspondences found." );
-		}
-	}
-	
-	
-	/**
-	 * Create a Shape that illustrates the descriptor patch.
-	 * 
-	 * @param f the feature to be illustrated
-	 * @return the illustration
-	 */
-	public static Shape createFeatureDescriptorShape( Feature f )
-	{
-		GeneralPath path = new GeneralPath();
-		
-		int w = ( int )Math.sqrt( f.descriptor.length );
-		double scale = f.scale * ( double )w * 4.0  / 2.0;
-		double sin = Math.sin( f.orientation );
-		double cos = Math.cos( f.orientation );
-
-		double fx = f.location[ 0 ];
-		double fy = f.location[ 1 ];
-		double pd = 4.0 / scale;
-
-		
-		path.moveTo(
-				fx + ( -cos + sin ) * scale,
-				fy + ( -sin - cos ) * scale );
-		path.lineTo(
-				fx + ( sin + cos ) * scale,
-				fy + ( sin - cos ) * scale );
-		path.lineTo(
-				fx + ( cos - sin ) * scale,
-				fy + ( sin + cos ) * scale );
-		path.lineTo(
-				fx - ( sin + cos ) * scale,
-				fy - ( sin - cos ) * scale );
-		path.closePath();
-		
-		// Mark the upper left corner with a little arrow
-		path.moveTo(
-				fx + ( ( 1.0 + pd ) * cos - ( 1.0 + pd ) * sin ) * scale,
-				fy + ( ( 1.0 + pd ) * sin + ( 1.0 + pd ) * cos ) * scale );
-		path.lineTo(
-				fx + ( ( 1.0 + 4 * pd ) * cos - ( 1.0 + 2.5 * pd ) * sin ) * scale,
-				fy + ( ( 1.0 + 4 * pd ) * sin + ( 1.0 + 2.5 * pd ) * cos ) * scale );
-		path.lineTo(
-				fx + ( ( 1.0 + 2.75 * pd ) * cos - ( 1.0 + 2.75 * pd ) * sin ) * scale,
-				fy + ( ( 1.0 + 2.75 * pd ) * sin + ( 1.0 + 2.75 * pd ) * cos ) * scale );
-		path.lineTo(
-				fx + ( ( 1.0 + 2.5 * pd ) * cos - ( 1.0 + 4 * pd ) * sin ) * scale,
-				fy + ( ( 1.0 + 2.5 * pd ) * sin + ( 1.0 + 4 * pd ) * cos ) * scale );
-		path.closePath();
-		
-		for ( int y = 1; y < w; ++y )
-		{
-			double dy = 1.0 - y * 2.0 / w;
-			path.moveTo(
-					fx + ( -cos + dy * sin ) * scale,
-					fy + ( -sin - dy * cos ) * scale );
-			path.lineTo(
-					fx + ( cos + dy * sin ) * scale,
-					fy + ( sin - dy * cos ) * scale );
-		}
-	    for ( int x = 1; x < w; ++x )
-	    {
-	    	double dx = 1.0 - x * 2.0 / w;
-	    	path.moveTo(
-	    			fx + ( dx * cos + sin ) * scale,
-	    			fy + ( dx * sin - cos ) * scale );
-	    	path.lineTo(
-	    			fx + ( dx * cos - sin ) * scale,
-	    			fy + ( dx * sin + cos ) * scale );
-	    }
-	    
-	    return path;
-	}
-	
-	public static void drawFeatureDescriptor( FloatProcessor fp, Feature f )
-	{
-		fp.setMinAndMax( 0.0, 1.0 );
-		int w = ( int )Math.sqrt( f.descriptor.length );
-		for ( int y = 0; y < w; ++ y )
-			for ( int x = 0; x < w; ++x )
-				fp.setf( x, y, f.descriptor[ y * w + x ] );
-	}
-	
-	public static ImagePlus createFeatureDescriptorImage( String title, Feature f )
-	{
-		int w = ( int )Math.sqrt( f.descriptor.length );
-		FloatProcessor fp = new FloatProcessor( w, w );
-		drawFeatureDescriptor( fp, f );
-		return new ImagePlus( title, fp );
-	}
-	
-	public void imageClosed( ImagePlus imp )
-	{
-		if ( imp == imp1 && impFeature1 != null )
-			impFeature1.close();
-		else if ( imp == imp2 && impFeature2 != null )
-			impFeature2.close();
-	}
-	
-	public void imageOpened( ImagePlus imp ){}
-	public void imageUpdated( ImagePlus imp ){}
-	
-	public void keyPressed( KeyEvent e)
-	{
-		if ( e.getKeyCode() == KeyEvent.VK_ESCAPE )
-		{
-			if ( imp1 != null )
-			{
-				imp1.getCanvas().removeMouseListener( this );
-				imp1.getCanvas().removeKeyListener( this );
-				imp1.getCanvas().setDisplayList( null );
-				imp1.setRoi( ( Roi )null );
-			}
-			if ( impFeature1 != null ) impFeature1.close();
-			if ( imp2 != null )
-			{
-				imp2.getCanvas().removeMouseListener( this );
-				imp2.getCanvas().removeKeyListener( this );
-				imp2.getCanvas().setDisplayList( null );
-				imp2.setRoi( ( Roi )null );
-			}
-			if ( impFeature2 != null ) impFeature2.close();
-		}
-		else if (
-				( e.getKeyCode() == KeyEvent.VK_F1 ) &&
-				( e.getSource() instanceof TextField ) ){}
-	}
-
-	public void keyReleased( KeyEvent e ){}
-	public void keyTyped( KeyEvent e ){}
-	
-	public void mousePressed( MouseEvent e )
-	{
-		if ( e.getButton() == MouseEvent.BUTTON1 )
-		{
-			ImageWindow win = WindowManager.getCurrentWindow();
-			int x = win.getCanvas().offScreenX( e.getX() );
-			int y = win.getCanvas().offScreenY( e.getY() );
-			
-			Feature f1;
-			Feature f2;
-			
-			ArrayList< Feature > fl;
-			Feature target = null;
-			double target_d = Double.MAX_VALUE;
-			if ( win.getImagePlus() == imp1 )
-				fl = i1;
-			else
-				fl = i2;
-		
-			for ( Feature f : fl )
-			{
-				double dx = win.getCanvas().getMagnification() * ( f.location[ 0 ] - x );
-				double dy = win.getCanvas().getMagnification() * ( f.location[ 1 ] - y );
-				double d =  dx * dx + dy * dy;
-				if ( d < 64.0 && d < target_d )
-				{
-					target = f;
-					target_d = d;
-				}
-			}
-			
-			if ( target != null )
-			{
-				if ( imp1 != null && imp1.isVisible() )
-				{
-					f1 = i1.get( fl.indexOf( target ) );
-					//imp1.getCanvas().setDisplayList( createFeatureShape( f1 ), Roi.getColor(), null );
-					imp1.getCanvas().setDisplayList( createFeatureDescriptorShape( f1 ), Roi.getColor(), null );
-					if ( impFeature1 == null || !impFeature1.isVisible() )
-					{
-						impFeature1 = createFeatureDescriptorImage( "Feature " + imp1.getTitle(), f1 );
-						impFeature1.updateAndDraw();
-						impFeature1.show();
-						impFeature1.getWindow().setLocationAndSize(
-								impFeature1.getWindow().getX(),
-								impFeature1.getWindow().getY(),
-<<<<<<< HEAD
-								p.fdSize * 16, p.fdSize * 16 );
-=======
-								p.mops.fdSize * 16, p.mops.fdSize * 16 );
->>>>>>> 964f8174
-					}
-					else
-					{
-						drawFeatureDescriptor( ( FloatProcessor )impFeature1.getProcessor().convertToFloat(), f1 );
-						impFeature1.updateAndDraw();
-						impFeature1.show();
-					}
-				}
-				
-				if ( imp2 != null && imp2.isVisible() )
-				{
-					f2 = i2.get( fl.indexOf( target ) );
-					//imp2.getCanvas().setDisplayList( createFeatureShape( f2 ), Roi.getColor(), null );
-					imp2.getCanvas().setDisplayList( createFeatureDescriptorShape( f2 ), Roi.getColor(), null );
-					if ( impFeature2 == null || !impFeature2.isVisible() )
-					{
-						impFeature2 = createFeatureDescriptorImage( "Feature " + imp2.getTitle(), f2 );
-						impFeature2.updateAndDraw();
-						impFeature2.show();
-						impFeature2.getWindow().setLocationAndSize(
-								impFeature2.getWindow().getX(),
-								impFeature2.getWindow().getY(),
-<<<<<<< HEAD
-								p.fdSize * 16, p.fdSize * 16 );
-=======
-								p.mops.fdSize * 16, p.mops.fdSize * 16 );
->>>>>>> 964f8174
-					}
-					else
-					{
-						drawFeatureDescriptor( ( FloatProcessor )impFeature2.getProcessor().convertToFloat(), f2 );
-						impFeature2.updateAndDraw();
-						impFeature2.show();
-					}
-				}
-			}
-			else
-			{
-				if ( imp1 != null && imp1.isVisible() )
-					imp1.getCanvas().setDisplayList( null );
-				if ( imp2 != null && imp2.isVisible() )
-					imp2.getCanvas().setDisplayList( null );
-			}
-		}
-		
-		//IJ.log( "Mouse pressed: " + x + ", " + y + " " + modifiers( e.getModifiers() ) );
-	}
-	
-	public void mouseReleased( MouseEvent e ){}
-	public void mouseExited(MouseEvent e) {}
-	public void mouseClicked(MouseEvent e) {}	
-	public void mouseEntered(MouseEvent e) {}
-	
-	
-	public static String modifiers( int flags )
-	{
-		String s = " [ ";
-		if ( flags == 0 )
-			return "";
-		if ( ( flags & Event.SHIFT_MASK ) != 0 )
-			s += "Shift ";
-		if ( ( flags & Event.CTRL_MASK ) != 0 )
-			s += "Control ";
-		if ( ( flags & Event.META_MASK ) != 0 )
-			s += "Meta (right button) ";
-		if ( ( flags & Event.ALT_MASK ) != 0 )
-			s += "Alt ";
-		s += "]";
-		if ( s.equals( " [ ]" ) )
-			s = " [no modifiers]";
-		return s;
-	}
-}
+/**
+ * License: GPL
+ *
+ * This program is free software; you can redistribute it and/or
+ * modify it under the terms of the GNU General Public License 2
+ * as published by the Free Software Foundation.
+ *
+ * This program is distributed in the hope that it will be useful,
+ * but WITHOUT ANY WARRANTY; without even the implied warranty of
+ * MERCHANTABILITY or FITNESS FOR A PARTICULAR PURPOSE.  See the
+ * GNU General Public License for more details.
+ *
+ * You should have received a copy of the GNU General Public License
+ * along with this program; if not, write to the Free Software
+ * Foundation, Inc., 59 Temple Place - Suite 330, Boston, MA  02111-1307, USA.
+ *
+ * @author Stephan Saalfeld <saalfeld@mpi-cbg.de>
+ * @version 0.3b
+ */
+import mpicbg.ij.MOPS;
+import mpicbg.imagefeatures.*;
+import mpicbg.models.*;
+
+import ij.plugin.*;
+import ij.gui.*;
+import ij.*;
+import ij.process.*;
+
+import java.text.DecimalFormat;
+import java.text.DecimalFormatSymbols;
+import java.util.List;
+import java.util.HashMap;
+import java.util.ArrayList;
+import java.awt.geom.GeneralPath;
+import java.awt.Shape;
+import java.awt.TextField;
+import java.awt.Event;
+import java.awt.event.KeyEvent;
+import java.awt.event.KeyListener;
+import java.awt.event.MouseEvent;
+import java.awt.event.MouseListener;
+
+/**
+ * Extract landmark correspondences in two images as PointRoi.
+ * 
+ * This plugin extracts Multi-Scale Oriented Patches \cite{BrownAl05}
+ * and the Random Sample Consensus (RANSAC) by Fishler and Bolles
+ * \citet{FischlerB81} with respect to a transformation model to identify
+ * landmark correspondences.
+ * 
+ * BibTeX:
+ * <pre>
+ * &#64;inproceedings{BrownAl05,
+ *   author    = {Matthew Brown and Richard Szeliski and Simon Winder},
+ *   title     = {Multi-Image Matching Using Multi-Scale Oriented Patches},
+ *   booktitle = {CVPR '05: Proceedings of the 2005 IEEE Computer Society Conference on Computer Vision and Pattern Recognition (CVPR'05) - Volume 1},
+ *   year      = {2005},
+ *   isbn      = {0-7695-2372-2},
+ *   pages     = {510--517},
+ *   publisher = {IEEE Computer Society},
+ *   address   = {Washington, DC, USA},
+ *   doi       = {http://dx.doi.org/10.1109/CVPR.2005.235},
+ *   url       = {http://www.cs.ubc.ca/~mbrown/papers/cvpr05.pdf},
+ * }
+ * &#64;article{FischlerB81,
+ *	 author    = {Martin A. Fischler and Robert C. Bolles},
+ *   title     = {Random sample consensus: a paradigm for model fitting with applications to image analysis and automated cartography},
+ *   journal   = {Communications of the ACM},
+ *   volume    = {24},
+ *   number    = {6},
+ *   year      = {1981},
+ *   pages     = {381--395},
+ *   publisher = {ACM Press},
+ *   address   = {New York, NY, USA},
+ *   issn      = {0001-0782},
+ *   doi       = {http://doi.acm.org/10.1145/358669.358692},
+ * }
+ * </pre>
+ * 
+ */
+public class MOPS_ExtractPointRoi implements PlugIn, MouseListener, KeyListener, ImageListener
+{
+	final static private DecimalFormat decimalFormat = new DecimalFormat();
+	final static private DecimalFormatSymbols decimalFormatSymbols = new DecimalFormatSymbols();
+	
+	private ImagePlus imp1;
+	private ImagePlus imp2;
+	
+	private ImagePlus impFeature1;
+	private ImagePlus impFeature2;
+	
+	final private List< Feature > fs1 = new ArrayList< Feature >();
+	final private List< Feature > fs2 = new ArrayList< Feature >();;
+	final private HashMap< Point, Feature > m1 = new HashMap< Point, Feature >();
+	final private HashMap< Point, Feature > m2 = new HashMap< Point, Feature >();
+	final private ArrayList< Feature > i1 = new ArrayList< Feature >();
+	final private ArrayList< Feature > i2 = new ArrayList< Feature >();
+	
+	private static class Param
+	{
+		final public FloatArray2DMOPS.Param mops = new FloatArray2DMOPS.Param();
+		
+		/**
+		 * Closest/next closest neighbour distance ratio
+		 */
+		public float rod = 0.92f;
+		
+		/**
+		 * Maximal allowed alignment error in px
+		 */
+		public float maxEpsilon = 25.0f;
+		
+		/**
+		 * Inlier/candidates ratio
+		 */
+		public float minInlierRatio = 0.05f;
+		
+		/**
+		 * Implemeted transformation models for choice
+		 */
+		final static public String[] modelStrings = new String[]{ "Translation", "Rigid", "Similarity", "Affine" };
+		public int modelIndex = 1;
+	}
+	
+	final static private Param p = new Param();
+	
+	
+	public MOPS_ExtractPointRoi()
+	{
+		decimalFormatSymbols.setGroupingSeparator( ',' );
+		decimalFormatSymbols.setDecimalSeparator( '.' );
+		decimalFormat.setDecimalFormatSymbols( decimalFormatSymbols );
+		decimalFormat.setMaximumFractionDigits( 3 );
+		decimalFormat.setMinimumFractionDigits( 3 );		
+	}
+	
+	final public void run( String args )
+	{
+		// cleanup
+		impFeature1 = null;
+		impFeature2 = null;
+		fs1.clear();
+		fs2.clear();
+		m1.clear();
+		m2.clear();
+		i1.clear();
+		i2.clear();
+		
+		if ( IJ.versionLessThan( "1.40" ) ) return;
+		
+		int[] ids = WindowManager.getIDList();
+		if ( ids == null || ids.length < 2 )
+		{
+			IJ.showMessage( "You should have at least two images open." );
+			return;
+		}
+		
+		String[] titles = new String[ ids.length ];
+		for ( int i = 0; i < ids.length; ++i )
+		{
+			titles[ i ] = ( WindowManager.getImage( ids[ i ] ) ).getTitle();
+		}
+		
+		final GenericDialog gd = new GenericDialog( "Extract MOPS Landmark Correspondences" );
+		
+		gd.addMessage( "Image Selection:" );
+		final String current = WindowManager.getCurrentImage().getTitle();
+		gd.addChoice( "source_image", titles, current );
+		gd.addChoice( "target_image", titles, current.equals( titles[ 0 ] ) ? titles[ 1 ] : titles[ 0 ] );
+		
+		gd.addMessage( "Scale Invariant Interest Point Detector:" );
+		gd.addNumericField( "initial_gaussian_blur :", p.mops.initialSigma, 2, 6, "px" );
+		gd.addNumericField( "steps_per_scale_octave :", p.mops.steps, 0 );
+		gd.addNumericField( "minimum_image_size :", p.mops.minOctaveSize, 0, 6, "px" );
+		gd.addNumericField( "maximum_image_size :", p.mops.maxOctaveSize, 0, 6, "px" );
+		
+		gd.addMessage( "Feature Descriptor:" );
+		gd.addNumericField( "feature_descriptor_size :", p.mops.fdSize, 0 );
+		gd.addNumericField( "closest/next_closest_ratio :", p.rod, 2 );
+		
+		gd.addMessage( "Geometric Consensus Filter:" );
+		gd.addNumericField( "maximal_alignment_error :", p.maxEpsilon, 2, 6, "px" );
+		gd.addNumericField( "inlier_ratio :", p.minInlierRatio, 2 );
+		gd.addChoice( "expected_transformation :", Param.modelStrings, Param.modelStrings[ p.modelIndex ] );
+		
+		
+		gd.showDialog();
+		
+		if (gd.wasCanceled()) return;
+		
+		Toolbar.getInstance().setTool( Toolbar.getInstance().addTool( "Select_a_Feature" ) );
+		
+		imp1 = WindowManager.getImage( ids[ gd.getNextChoiceIndex() ] );
+		imp2 = WindowManager.getImage( ids[ gd.getNextChoiceIndex() ] );	
+		
+		p.mops.initialSigma = ( float )gd.getNextNumber();
+		p.mops.steps = ( int )gd.getNextNumber();
+		p.mops.minOctaveSize = ( int )gd.getNextNumber();
+		p.mops.maxOctaveSize = ( int )gd.getNextNumber();
+		
+		p.mops.fdSize = ( int )gd.getNextNumber();
+		p.rod = ( float )gd.getNextNumber();
+		
+		p.maxEpsilon = ( float )gd.getNextNumber();
+		p.minInlierRatio = ( float )gd.getNextNumber();
+		p.modelIndex = gd.getNextChoiceIndex();
+		
+		
+		final FloatArray2DMOPS mops = new FloatArray2DMOPS( p.mops );		
+		final MOPS ijMOPS = new MOPS( mops );
+		
+		long start_time = System.currentTimeMillis();
+		IJ.log( "Processing MOPS ..." );
+		ijMOPS.extractFeatures( imp1.getProcessor(), fs1 );
+		IJ.log( " took " + ( System.currentTimeMillis() - start_time ) + "ms." );
+		IJ.log( fs1.size() + " features extracted." );
+		
+		start_time = System.currentTimeMillis();
+		IJ.log( "Processing MOPS ..." );		
+		ijMOPS.extractFeatures( imp2.getProcessor(), fs2 );
+		IJ.log( " took " + ( System.currentTimeMillis() - start_time ) + "ms." );
+		IJ.log( fs2.size() + " features extracted." );
+		
+		start_time = System.currentTimeMillis();
+		IJ.log( "Identifying correspondence candidates using brute force ..." );
+		List< PointMatch > candidates = 
+			FloatArray2DMOPS.createMatches( fs1, fs2, p.rod, m1, m2 );
+		IJ.log( " took " + ( System.currentTimeMillis() - start_time ) + "ms." );	
+		IJ.log( candidates.size() + " potentially corresponding features identified." );
+			
+		start_time = System.currentTimeMillis();
+		IJ.log( "Filtering correspondence candidates by geometric consensus ..." );
+		List< PointMatch > inliers = new ArrayList< PointMatch >();
+		
+		Model< ? > model;
+		switch ( p.modelIndex )
+		{
+		case 0:
+			model = new TranslationModel2D();
+			break;
+		case 1:
+			model = new RigidModel2D();
+			break;
+		case 2:
+			model = new SimilarityModel2D();
+			break;
+		case 3:
+			model = new AffineModel2D();
+			break;
+		default:
+			return;
+		}
+		
+		boolean modelFound;
+		try
+		{
+			modelFound = model.filterRansac(
+					candidates,
+					inliers,
+					1000,
+					p.maxEpsilon,
+					p.minInlierRatio );
+		}
+		catch ( NotEnoughDataPointsException e )
+		{
+			modelFound = false;
+		}
+			
+		IJ.log( " took " + ( System.currentTimeMillis() - start_time ) + "ms." );	
+		
+		if ( modelFound )
+		{
+			int x1[] = new int[ inliers.size() ];
+			int y1[] = new int[ inliers.size() ];
+			int x2[] = new int[ inliers.size() ];
+			int y2[] = new int[ inliers.size() ];
+			
+			int i = 0;
+			
+			for ( PointMatch m : inliers )
+			{
+				float[] m_p1 = m.getP1().getL(); 
+				float[] m_p2 = m.getP2().getL();
+				
+				x1[ i ] = ( int )( m_p1[ 0 ] );
+				y1[ i ] = ( int )( m_p1[ 1 ] );
+				x2[ i ] = ( int )( m_p2[ 0 ] );
+				y2[ i ] = ( int )( m_p2[ 1 ] );
+				
+				i1.add( m1.get( m.getP1() ) );
+				i2.add( m2.get( m.getP2() ) );
+				
+				++i;
+			}
+			
+			PointRoi pr1 = new PointRoi( x1, y1, inliers.size() );
+			PointRoi pr2 = new PointRoi( x2, y2, inliers.size() );
+			
+			imp1.setRoi( pr1 );
+			imp2.setRoi( pr2 );
+			
+			IJ.log( inliers.size() + " corresponding features with a maximal displacement of " + decimalFormat.format( model.getCost() ) + "px identified." );
+			IJ.log( "Estimated transformation model: " + model );
+			
+			imp1.getCanvas().addMouseListener( this );
+			imp2.getCanvas().addMouseListener( this );
+			imp1.getCanvas().addKeyListener( this );
+			imp2.getCanvas().addKeyListener( this );
+			ImagePlus.addImageListener( this );
+		}
+		else
+		{
+			IJ.log( "No correspondences found." );
+		}
+	}
+	
+	
+	/**
+	 * Create a Shape that illustrates the descriptor patch.
+	 * 
+	 * @param f the feature to be illustrated
+	 * @return the illustration
+	 */
+	public static Shape createFeatureDescriptorShape( Feature f )
+	{
+		GeneralPath path = new GeneralPath();
+		
+		int w = ( int )Math.sqrt( f.descriptor.length );
+		double scale = f.scale * ( double )w * 4.0  / 2.0;
+		double sin = Math.sin( f.orientation );
+		double cos = Math.cos( f.orientation );
+
+		double fx = f.location[ 0 ];
+		double fy = f.location[ 1 ];
+		double pd = 4.0 / scale;
+
+		
+		path.moveTo(
+				fx + ( -cos + sin ) * scale,
+				fy + ( -sin - cos ) * scale );
+		path.lineTo(
+				fx + ( sin + cos ) * scale,
+				fy + ( sin - cos ) * scale );
+		path.lineTo(
+				fx + ( cos - sin ) * scale,
+				fy + ( sin + cos ) * scale );
+		path.lineTo(
+				fx - ( sin + cos ) * scale,
+				fy - ( sin - cos ) * scale );
+		path.closePath();
+		
+		// Mark the upper left corner with a little arrow
+		path.moveTo(
+				fx + ( ( 1.0 + pd ) * cos - ( 1.0 + pd ) * sin ) * scale,
+				fy + ( ( 1.0 + pd ) * sin + ( 1.0 + pd ) * cos ) * scale );
+		path.lineTo(
+				fx + ( ( 1.0 + 4 * pd ) * cos - ( 1.0 + 2.5 * pd ) * sin ) * scale,
+				fy + ( ( 1.0 + 4 * pd ) * sin + ( 1.0 + 2.5 * pd ) * cos ) * scale );
+		path.lineTo(
+				fx + ( ( 1.0 + 2.75 * pd ) * cos - ( 1.0 + 2.75 * pd ) * sin ) * scale,
+				fy + ( ( 1.0 + 2.75 * pd ) * sin + ( 1.0 + 2.75 * pd ) * cos ) * scale );
+		path.lineTo(
+				fx + ( ( 1.0 + 2.5 * pd ) * cos - ( 1.0 + 4 * pd ) * sin ) * scale,
+				fy + ( ( 1.0 + 2.5 * pd ) * sin + ( 1.0 + 4 * pd ) * cos ) * scale );
+		path.closePath();
+		
+		for ( int y = 1; y < w; ++y )
+		{
+			double dy = 1.0 - y * 2.0 / w;
+			path.moveTo(
+					fx + ( -cos + dy * sin ) * scale,
+					fy + ( -sin - dy * cos ) * scale );
+			path.lineTo(
+					fx + ( cos + dy * sin ) * scale,
+					fy + ( sin - dy * cos ) * scale );
+		}
+	    for ( int x = 1; x < w; ++x )
+	    {
+	    	double dx = 1.0 - x * 2.0 / w;
+	    	path.moveTo(
+	    			fx + ( dx * cos + sin ) * scale,
+	    			fy + ( dx * sin - cos ) * scale );
+	    	path.lineTo(
+	    			fx + ( dx * cos - sin ) * scale,
+	    			fy + ( dx * sin + cos ) * scale );
+	    }
+	    
+	    return path;
+	}
+	
+	public static void drawFeatureDescriptor( FloatProcessor fp, Feature f )
+	{
+		fp.setMinAndMax( 0.0, 1.0 );
+		int w = ( int )Math.sqrt( f.descriptor.length );
+		for ( int y = 0; y < w; ++ y )
+			for ( int x = 0; x < w; ++x )
+				fp.setf( x, y, f.descriptor[ y * w + x ] );
+	}
+	
+	public static ImagePlus createFeatureDescriptorImage( String title, Feature f )
+	{
+		int w = ( int )Math.sqrt( f.descriptor.length );
+		FloatProcessor fp = new FloatProcessor( w, w );
+		drawFeatureDescriptor( fp, f );
+		return new ImagePlus( title, fp );
+	}
+	
+	public void imageClosed( ImagePlus imp )
+	{
+		if ( imp == imp1 && impFeature1 != null )
+			impFeature1.close();
+		else if ( imp == imp2 && impFeature2 != null )
+			impFeature2.close();
+	}
+	
+	public void imageOpened( ImagePlus imp ){}
+	public void imageUpdated( ImagePlus imp ){}
+	
+	public void keyPressed( KeyEvent e)
+	{
+		if ( e.getKeyCode() == KeyEvent.VK_ESCAPE )
+		{
+			if ( imp1 != null )
+			{
+				imp1.getCanvas().removeMouseListener( this );
+				imp1.getCanvas().removeKeyListener( this );
+				imp1.getCanvas().setDisplayList( null );
+				imp1.setRoi( ( Roi )null );
+			}
+			if ( impFeature1 != null ) impFeature1.close();
+			if ( imp2 != null )
+			{
+				imp2.getCanvas().removeMouseListener( this );
+				imp2.getCanvas().removeKeyListener( this );
+				imp2.getCanvas().setDisplayList( null );
+				imp2.setRoi( ( Roi )null );
+			}
+			if ( impFeature2 != null ) impFeature2.close();
+		}
+		else if (
+				( e.getKeyCode() == KeyEvent.VK_F1 ) &&
+				( e.getSource() instanceof TextField ) ){}
+	}
+
+	public void keyReleased( KeyEvent e ){}
+	public void keyTyped( KeyEvent e ){}
+	
+	public void mousePressed( MouseEvent e )
+	{
+		if ( e.getButton() == MouseEvent.BUTTON1 )
+		{
+			ImageWindow win = WindowManager.getCurrentWindow();
+			int x = win.getCanvas().offScreenX( e.getX() );
+			int y = win.getCanvas().offScreenY( e.getY() );
+			
+			Feature f1;
+			Feature f2;
+			
+			ArrayList< Feature > fl;
+			Feature target = null;
+			double target_d = Double.MAX_VALUE;
+			if ( win.getImagePlus() == imp1 )
+				fl = i1;
+			else
+				fl = i2;
+		
+			for ( Feature f : fl )
+			{
+				double dx = win.getCanvas().getMagnification() * ( f.location[ 0 ] - x );
+				double dy = win.getCanvas().getMagnification() * ( f.location[ 1 ] - y );
+				double d =  dx * dx + dy * dy;
+				if ( d < 64.0 && d < target_d )
+				{
+					target = f;
+					target_d = d;
+				}
+			}
+			
+			if ( target != null )
+			{
+				if ( imp1 != null && imp1.isVisible() )
+				{
+					f1 = i1.get( fl.indexOf( target ) );
+					//imp1.getCanvas().setDisplayList( createFeatureShape( f1 ), Roi.getColor(), null );
+					imp1.getCanvas().setDisplayList( createFeatureDescriptorShape( f1 ), Roi.getColor(), null );
+					if ( impFeature1 == null || !impFeature1.isVisible() )
+					{
+						impFeature1 = createFeatureDescriptorImage( "Feature " + imp1.getTitle(), f1 );
+						impFeature1.updateAndDraw();
+						impFeature1.show();
+						impFeature1.getWindow().setLocationAndSize(
+								impFeature1.getWindow().getX(),
+								impFeature1.getWindow().getY(),
+								p.mops.fdSize * 16, p.mops.fdSize * 16 );
+					}
+					else
+					{
+						drawFeatureDescriptor( ( FloatProcessor )impFeature1.getProcessor().convertToFloat(), f1 );
+						impFeature1.updateAndDraw();
+						impFeature1.show();
+					}
+				}
+				
+				if ( imp2 != null && imp2.isVisible() )
+				{
+					f2 = i2.get( fl.indexOf( target ) );
+					//imp2.getCanvas().setDisplayList( createFeatureShape( f2 ), Roi.getColor(), null );
+					imp2.getCanvas().setDisplayList( createFeatureDescriptorShape( f2 ), Roi.getColor(), null );
+					if ( impFeature2 == null || !impFeature2.isVisible() )
+					{
+						impFeature2 = createFeatureDescriptorImage( "Feature " + imp2.getTitle(), f2 );
+						impFeature2.updateAndDraw();
+						impFeature2.show();
+						impFeature2.getWindow().setLocationAndSize(
+								impFeature2.getWindow().getX(),
+								impFeature2.getWindow().getY(),
+								p.mops.fdSize * 16, p.mops.fdSize * 16 );
+					}
+					else
+					{
+						drawFeatureDescriptor( ( FloatProcessor )impFeature2.getProcessor().convertToFloat(), f2 );
+						impFeature2.updateAndDraw();
+						impFeature2.show();
+					}
+				}
+			}
+			else
+			{
+				if ( imp1 != null && imp1.isVisible() )
+					imp1.getCanvas().setDisplayList( null );
+				if ( imp2 != null && imp2.isVisible() )
+					imp2.getCanvas().setDisplayList( null );
+			}
+		}
+		
+		//IJ.log( "Mouse pressed: " + x + ", " + y + " " + modifiers( e.getModifiers() ) );
+	}
+	
+	public void mouseReleased( MouseEvent e ){}
+	public void mouseExited(MouseEvent e) {}
+	public void mouseClicked(MouseEvent e) {}	
+	public void mouseEntered(MouseEvent e) {}
+	
+	
+	public static String modifiers( int flags )
+	{
+		String s = " [ ";
+		if ( flags == 0 )
+			return "";
+		if ( ( flags & Event.SHIFT_MASK ) != 0 )
+			s += "Shift ";
+		if ( ( flags & Event.CTRL_MASK ) != 0 )
+			s += "Control ";
+		if ( ( flags & Event.META_MASK ) != 0 )
+			s += "Meta (right button) ";
+		if ( ( flags & Event.ALT_MASK ) != 0 )
+			s += "Alt ";
+		s += "]";
+		if ( s.equals( " [ ]" ) )
+			s = " [no modifiers]";
+		return s;
+	}
+}