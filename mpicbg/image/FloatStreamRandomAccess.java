package mpicbg.image;

public class FloatStreamRandomAccess
		extends FloatStreamReadableAndWritable
		implements RandomAccessible, Localizable, LocalizableFactory< FloatStreamRandomAccess >
{
	final protected int[] step;
	final int[] iByDim;
	
	FloatStreamRandomAccess( FloatStream stream )
	{
		super( stream );
		int nd = stream.getNumDim();
		iByDim = new int[ nd ];
		step = new int[ nd ];
		step[ 0 ] = stream.getPixelType().getNumChannels();
		for ( int d = 1; d < nd; ++d )
			step[ d ] = step[ d - 1 ] * container.getDim( d - 1 );
	}

	FloatStreamRandomAccess( FloatStream stream, int[] l )
	{
		this( stream );
		to( l );
	}
	
	/**
	 * Constructor at the floor of a given initial location.
	 * 
	 * @param stream
	 * @param l initial location
	 */
	FloatStreamRandomAccess( FloatStream stream, float[] l )
	{
		this( stream );
		to( l );
	}

<<<<<<< HEAD
=======
	final public boolean isInside(){ return i > -1 && i < data.length; }

>>>>>>> 3d9e2f84
	public void to( int[] l )
	{
		i = l[ 0 ] * step[ 0 ];
		iByDim[ 0 ] = l[ 0 ];
		for ( int d = 1; d < step.length; ++d )
		{
			iByDim[ d ] = l[ d ];
			i += l[ d ] * step[ d ];
		}
	}
	
	public void to( float[] l )
	{
		iByDim[ 0 ] = l[ 0 ] > 0 ? ( int )l[ 0 ] : ( int )l[ 0 ] - 1;
		i = iByDim[ 0 ] * step[ 0 ];
		for ( int d = 1; d < l.length; ++d )
		{
			iByDim[ d ] = l[ d ] > 0 ? ( int )l[ d ] : ( int )l[ d ] - 1;
			i += iByDim[ d ] * step[ d ];
		}
	}
	
	public float[] localize()
	{
		float[] l = new float[ iByDim.length ];
		localize( l );
		return l;
	}
	public void localize( float[] l )
	{
		for ( int d = 0; d < l.length; ++d )
			l[ d ] = iByDim[ d ];
	}
	public void localize( int[] l )
	{
		System.arraycopy( iByDim, 0, l, 0, l.length );
	}

	@Override
	public IteratableByDimension toIteratableByDimension()
	{
		return new FloatStreamIteratorByDimension( ( FloatStream )container, iByDim );
	}

	@Override
	public RandomAccessible toRandomAccessible()
	{
		return new FloatStreamRandomAccess( ( FloatStream )container, iByDim );
	}
}<|MERGE_RESOLUTION|>--- conflicted
+++ resolved
@@ -36,11 +36,8 @@
 		to( l );
 	}
 
-<<<<<<< HEAD
-=======
 	final public boolean isInside(){ return i > -1 && i < data.length; }
 
->>>>>>> 3d9e2f84
 	public void to( int[] l )
 	{
 		i = l[ 0 ] * step[ 0 ];
@@ -79,13 +76,11 @@
 		System.arraycopy( iByDim, 0, l, 0, l.length );
 	}
 
-	@Override
 	public IteratableByDimension toIteratableByDimension()
 	{
 		return new FloatStreamIteratorByDimension( ( FloatStream )container, iByDim );
 	}
 
-	@Override
 	public RandomAccessible toRandomAccessible()
 	{
 		return new FloatStreamRandomAccess( ( FloatStream )container, iByDim );
