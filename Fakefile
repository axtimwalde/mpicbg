javaVersion=1.5
all <- mpicbg_.jar clahe_.jar

mpicbg.jar <- \
	mpicbg/ij/*.java \
<<<<<<< HEAD
	mpicbg/ij/blockmatching/*.java \
	mpicbg/ij/stack/*.java \
	mpicbg/ij/util/*.java \
	mpicbg/ij/visualization/*.java \
=======
	mpicbg/ij/clahe/*.java \
	mpicbg/ij/stack/*.java \
	mpicbg/ij/util/*.java \
>>>>>>> de4f3596
	mpicbg/imagefeatures/*.java \
	mpicbg/models/*.java \
	mpicbg/util/*.java \
	LICENSE

CLASSPATH(mpicbg_.jar)=$CLASSPATH:mpicbg.jar
mpicbg_.jar <- \
	mpicbg/ij/plugin/*.java \
	Align_SIFT_BlockMatching_ElasticMeshStack.java \
	Align_SIFT_Blockmatching.java \
	Elastic_Align.java \
	Find_PointRoi.java \
	MOPS_ExtractPointRoi.java \
	SIFT_Align.java \
	SIFT_ExtractPointRoi.java \
	Stack_Rotate.java \
	Transform_Affine.java \
	Transform_MovingLeastSquaresMesh.java \
	Transform_Perspective.java \
	Transform_Rigid.java \
	Transform_Roi.java \
	Transform_Similarity.java \
	Transform_SpringMesh.java \
	plugins.config \
	LICENSE

clahe_.jar <- \
	mpicbg/ij/clahe/Apply.java \
	mpicbg/ij/clahe/ByteApply.java \
	mpicbg/ij/clahe/FastByteApply.java \
	mpicbg/ij/clahe/FastFlat.java \
	mpicbg/ij/clahe/Flat.java \
	mpicbg/ij/clahe/FloatApply.java \
	mpicbg/ij/clahe/PlugIn.java \
	mpicbg/ij/clahe/RGBApply.java \
	mpicbg/ij/clahe/ShortApply.java \
	mpicbg/ij/clahe/Util.java \
	mpicbg/util/Util.java \
	plugins.config[clahe.config] \
	LICENSE[LICENSE.GPL]<|MERGE_RESOLUTION|>--- conflicted
+++ resolved
@@ -3,16 +3,11 @@
 
 mpicbg.jar <- \
 	mpicbg/ij/*.java \
-<<<<<<< HEAD
 	mpicbg/ij/blockmatching/*.java \
+	mpicbg/ij/clahe/*.java \
 	mpicbg/ij/stack/*.java \
 	mpicbg/ij/util/*.java \
 	mpicbg/ij/visualization/*.java \
-=======
-	mpicbg/ij/clahe/*.java \
-	mpicbg/ij/stack/*.java \
-	mpicbg/ij/util/*.java \
->>>>>>> de4f3596
 	mpicbg/imagefeatures/*.java \
 	mpicbg/models/*.java \
 	mpicbg/util/*.java \
